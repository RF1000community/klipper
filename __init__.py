--- conflicted
+++ resolved
@@ -21,12 +21,9 @@
 from datetime import datetime, timedelta
 from subprocess import Popen
 import site
-<<<<<<< HEAD
-
-=======
+
 import logging
 import threading
->>>>>>> b13d62a4
 from elements import UltraKeyboard
 from files import *
 from home import *
