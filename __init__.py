--- conflicted
+++ resolved
@@ -22,24 +22,12 @@
 from kivy.lang import Builder
 from kivy.properties import OptionProperty, BooleanProperty, DictProperty, NumericProperty
 
-<<<<<<< HEAD
-from elements import UltraKeyboard
-from files import *
-from freedir import freedir
-from timeline import *
-from home import *
-from nm_dbus import *
-from settings import *
-from status import *
-from update import *
-from kconfig_ui import *
-import parameters as p
-=======
 from .elements import UltraKeyboard
 from .files import *
 from .freedir import freedir
 from .timeline import *
 from .home import *
+from .nm_dbus import *
 from .settings import *
 from .status import *
 from .update import *
@@ -49,7 +37,6 @@
 if not TESTING:
     site.addsitedir(dirname(dirname(p.kgui_dir)))
     from reactor import ReactorCompletion
->>>>>>> 3958e741
 
 
 # inherit from threading.thread => inherits start() method to run() in new thread
@@ -248,12 +235,7 @@
 
     def run(self):
         logging.info("Kivy app.run")
-<<<<<<< HEAD
-        super(mainApp, self).run()
-=======
-        Clock.schedule_once(self.setup_after_run, 1)
         super().run()
->>>>>>> 3958e741
 
     def on_start(self, *args):
         if self.network_manager.available:
@@ -617,7 +599,7 @@
     Builder.load_file(join(p.kgui_dir, "kv", fname))
 
 
-# Entry point, order of execution: __init__()  run()  main.kv  setup_after_run()  handle_connect()  handle_ready()
+# Entry point, order of execution: __init__()  run()  main.kv  on_start()  handle_connect()  handle_ready()
 def load_config(config):
     kgui_object = mainApp(config)
     kgui_object.start()
