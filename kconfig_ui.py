--- conflicted
+++ resolved
@@ -21,16 +21,9 @@
 
 class FlashScreen(Screen):
     def __init__(self, **kwargs):
-<<<<<<< HEAD
-        super(FlashScreen, self).__init__(**kwargs)
+        super().__init__(**kwargs)
         os.environ['srctree'] = p.klipper_dir
         self.kconf = Kconfig(os.path.join(p.klipper_dir, "src/Kconfig"))
-=======
-        super().__init__(**kwargs)
-        klipper_dir = dirname(dirname(dirname(p.kgui_dir)))
-        os.environ['srctree'] = klipper_dir
-        self.kconf = Kconfig(os.path.join(klipper_dir, "src/Kconfig"))
->>>>>>> ffc95d0c
 
         Clock.schedule_once(self.draw_nodes, 0)
 
