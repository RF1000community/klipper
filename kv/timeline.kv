#:import Factory kivy.factory.Factory

#:import p parameters
#:import printer_cmd printer_cmd

<TimelineTab@TabbedPanelItem>:
    background_down: ''
    background_color: p.background
    canvas:
        Rectangle:
            source: p.kgui_dir + '/logos/timeline.png'
            size: dp(60*p.disp_vertical_stretch), dp(65)
            pos: dp(225 - 30*p.disp_vertical_stretch), dp(17.5)
    FloatLayout:
        pos: 0, p.tab_height
        canvas.before:
            Color:
                rgba: p.background
            Rectangle:
                size: p.screen_width, p.screen_height - p.tab_height - p.status_bar_height
                pos: 0, p.tab_height
        TitleBar:
            id: title_bar
            enabled: False
            pos_hint: {'x':0, 'top':1}
            title: "Printjob Timeline"
        Timeline:
            id: tl
            viewclass: 'TimelineItem'
            size_hint: None, None
            size: p.screen_width, p.screen_height - title_bar.height - p.tab_height - p.status_bar_height
            pos: 0, p.tab_height
        BtnPrint:
            id: btn_print
            right: p.screen_width - p.h_padding + dp(12)
            y: p.tab_height + p.padding
            on_release: Factory.PrintPopup(tl.ids.tl_box.selected_object.path).open()
            enabled: tl.ids.tl_box.selected_object != None and tl.ids.tl_box.selected_object.state in ('done', 'stopped')
        BtnQX:
            id: q_x
            right: p.screen_width - p.h_padding + dp(12)
            y: p.tab_height + p.padding
            on_release: tl.remove()
            enabled: tl.ids.tl_box.selected_object != None and tl.ids.tl_box.selected_object.state in ("queued", "printing")
        BtnQUp:
            id: q_up
            right: q_x.x - p.h_padding  + dp(12)
            y: p.tab_height + p.padding
            on_release: tl.move(1)
            enabled: tl.ids.tl_box.selected_object != None and tl.ids.tl_box.selected_object.state == "queued"
            active: tl.ids.tl_box.selected_nodes and tl.ids.tl_box.selected_nodes[0] > 0
        BtnQDown:
            right: q_up.x - p.h_padding  + dp(12)
            y: p.tab_height + p.padding
            on_release: tl.move(-1)
            enabled: tl.ids.tl_box.selected_object != None and tl.ids.tl_box.selected_object.state == "queued"
            active: tl.ids.tl_box.selected_nodes and tl.ids.tl_box.selected_nodes[0] < len(app.jobs) - 2

<Timeline>:
    TimelineBox:
        id: tl_box
        default_size: None, None
        default_size_hint: 1, None
        size_hint_y: None
        height: self.minimum_height
        orientation: 'vertical'
        multiselect: False
        touch_multiselect: False
        touch_deselect_last: True

<TimelineItem>:
    canvas:
        Color:
            rgba: (0,0,0,0) if self.state == 'header' else (1,1,1,1) if self.thumbnail else p.medium_light_gray
        Rectangle:
            source: self.thumbnail or p.kgui_dir + "/logos/file.png"
            size: dp(80), dp(80)
            pos: p.h_padding - dp(10), self.top - dp(55 + 40)
        Color:
            rgba: p.translucent_white if (self.selected or self.pressed) else (0,0,0,0)
        Rectangle:
            size: self.width, self.height - 1
            pos: self.pos
    #Label
<<<<<<< HEAD
    width: p.screen_width
    size_hint_y: None
    height: dp(44) if self.state == "header" else dp(155) if self.state in ('printing', 'pausing', 'paused', 'stopping') else dp(110)
    text: "" if self.state == 'header' else self.state.capitalize()
    halign: 'right'
    valign: 'top'
    max_lines: 1
    padding_y: (dp(110 - 3) - p.normal_font)/2
    padding_x: p.h_padding
=======
    text: app.print_time if self.state in ('printing', 'pausing', 'paused', 'stopping') else ""
    size_hint: 1, None
    height: 44 if self.state == "header" else 150 if self.state in ('printing', 'pausing', 'paused', 'stopping') else 110
    halign: 'right'
    valign: 'bottom'
    padding: p.h_padding, 32
>>>>>>> 848ea91b
    text_size: self.size
    font_size: p.normal_font
    color: p.medium_light_gray
    Label:
<<<<<<< HEAD
        text: app.print_time if root.state in ('printing', 'pausing', 'paused', 'stopping') else ""
        size: root.width, dp(110)
=======
        text: "" if root.state == 'header' else root.state.capitalize()
>>>>>>> 848ea91b
        size_hint: None, None
        size: root.width, 110
        x: root.x
        top: root.top
        halign: 'right'
        valign: 'middle'
        max_lines: 1
        padding_x: p.h_padding
        text_size: self.size
        font_size: p.normal_font
        color:
            {'done': p.green, 'stopped': p.red, 'stopping': p.red, 'printing': (1,1,1,1), 'paused': (1,1,1,1),
            'pausing': (1,1,1,1), 'queued': p.medium_light_gray, 'header': (0,0,0,0)}[root.state]
    Label:
        text: root.name
        shorten: True
        shorten_from: 'right'
        halign: 'center' if root.state == 'header' else 'left'
        valign: 'middle'
        size_hint: None, None
        size: root.width, dp(44) if root.state == 'header' else dp(110)
        x: root.x
        top: root.top
        padding_x: 2*p.h_padding + dp(80 - 20)
        text_size: self.size
        font_size: p.normal_font
        color: p.medium_gray if root.state == 'header' else (1,1,1,1)
    Divider:
        top: root.top


# BUTTONS

#:set pad 25
#:set pad_x pad*p.disp_vertical_stretch
<BtnPrint@FloatingButton>:
    id: btn_print
    btn_color: p.accent
    canvas:
        Color:
            rgba: (1, 1, 1, 1) if self.enabled else (0,0,0,0)
        Triangle:
            points:
                self.x + dp(pad_x) + dp(4), self.y + dp(pad) - dp(4), \
                self.x + dp(pad_x) + dp(4), self.top - dp(pad) + dp(4), \
                self.right - dp(pad_x) + dp(4), self.center_y

<BtnQUp@FloatingButton>:
    id: q_up
    btn_color: p.medium_gray
    active: True
    canvas:
        Color:
            rgba: (0,0,0,0) if not self.enabled else (1,1,1,1) if self.active else p.btn_disabled
        Triangle:
            points:
                self.x + dp(pad_x) - dp(4), self.y + dp(pad) + dp(4), \
                self.right-dp(pad_x) + dp(4), self.y + dp(pad) + dp(4), \
                self.center_x, self.top - dp(pad)

<BtnQDown@FloatingButton>:
    btn_color: p.medium_gray
    active: True
    canvas:
        Color:
            rgba: (0,0,0,0) if not self.enabled else (1,1,1,1) if self.active else p.btn_disabled
        Triangle:
            points:
                self.x+dp(pad_x) - dp(4), self.top - dp(pad) - dp(4), \
                self.right-dp(pad_x) + dp(4), self.top - dp(pad) - dp(4), \
                self.center_x, self.y + dp(pad)

<BtnQX@FloatingButton>:
    btn_color: p.red
    canvas:
        Color:
            rgba: (1,1,1,1) if self.enabled else (0,0,0,0)
        Line:
            points: self.x + dp(pad_x), self.top - dp(pad),   self.right - dp(pad_x), self.y + dp(pad)
            width: dp(4)
            cap: 'round'
        Line:
            points: self.x + dp(pad_x), self.y + dp(pad),   self.right - dp(pad_x), self.top - dp(pad)
            width: dp(4)
            cap: 'round'<|MERGE_RESOLUTION|>--- conflicted
+++ resolved
@@ -82,36 +82,19 @@
             size: self.width, self.height - 1
             pos: self.pos
     #Label
-<<<<<<< HEAD
-    width: p.screen_width
-    size_hint_y: None
-    height: dp(44) if self.state == "header" else dp(155) if self.state in ('printing', 'pausing', 'paused', 'stopping') else dp(110)
-    text: "" if self.state == 'header' else self.state.capitalize()
-    halign: 'right'
-    valign: 'top'
-    max_lines: 1
-    padding_y: (dp(110 - 3) - p.normal_font)/2
-    padding_x: p.h_padding
-=======
     text: app.print_time if self.state in ('printing', 'pausing', 'paused', 'stopping') else ""
     size_hint: 1, None
-    height: 44 if self.state == "header" else 150 if self.state in ('printing', 'pausing', 'paused', 'stopping') else 110
+    height: dp(44) if self.state == "header" else dp(150) if self.state in ('printing', 'pausing', 'paused', 'stopping') else dp(110)
     halign: 'right'
     valign: 'bottom'
-    padding: p.h_padding, 32
->>>>>>> 848ea91b
+    padding: p.h_padding, dp(32)
     text_size: self.size
     font_size: p.normal_font
     color: p.medium_light_gray
     Label:
-<<<<<<< HEAD
-        text: app.print_time if root.state in ('printing', 'pausing', 'paused', 'stopping') else ""
+        text: "" if root.state == 'header' else root.state.capitalize()
+        size_hint: None, None
         size: root.width, dp(110)
-=======
-        text: "" if root.state == 'header' else root.state.capitalize()
->>>>>>> 848ea91b
-        size_hint: None, None
-        size: root.width, 110
         x: root.x
         top: root.top
         halign: 'right'
