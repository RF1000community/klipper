--- conflicted
+++ resolved
@@ -38,15 +38,10 @@
         self.glyph_framebuffer = bytearray(64)
         self.all_framebuffers = [
             # Text framebuffers
-<<<<<<< HEAD
-            (self.text_framebuffers[0], bytearray('~'*2*self.line_length), 0x80),
-            (self.text_framebuffers[1], bytearray('~'*2*self.line_length), 0xc0),
-=======
             (self.text_framebuffers[0], bytearray('~'*2*self.line_length),
               0x80),
             (self.text_framebuffers[1], bytearray('~'*2*self.line_length),
               0xc0),
->>>>>>> 8cbed8b5
             # Glyph framebuffer
             (self.glyph_framebuffer, bytearray('~'*64), 0x40) ]
     def build_config(self):
