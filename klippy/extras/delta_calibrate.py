# Delta calibration support
#
# Copyright (C) 2017-2019  Kevin O'Connor <kevin@koconnor.net>
#
# This file may be distributed under the terms of the GNU GPLv3 license.
<<<<<<< HEAD
import math, logging
import mathutil, collections
=======
import math, logging, collections
import mathutil
>>>>>>> 7660e92e
from . import probe

# A "stable position" is a 3-tuple containing the number of steps
# taken since hitting the endstop on each delta tower.  Delta
# calibration uses this coordinate system because it allows a position
# to be described independent of the software parameters.

# Load a stable position from a config entry
def load_config_stable(config, option):
    spos = config.get(option)
    try:
        sa, sb, sc = map(float, spos.split(','))
    except:
        msg = "Unable to parse stable position '%s'" % (spos,)
        logging.exception(msg)
        raise config.error(msg)
    return sa, sb, sc


######################################################################
# Delta calibration object
######################################################################

# The angles and distances of the calibration object found in
# docs/prints/calibrate_size.stl
MeasureAngles = [210., 270., 330., 30., 90., 150.]
MeasureOuterRadius = 65
MeasureRidgeRadius = 5. - .5

# How much to prefer a distance measurement over a height measurement
MEASURE_WEIGHT = 0.5

# Convert distance measurements made on the calibration object to
# 3-tuples of (actual_distance, stable_position1, stable_position2)
def measurements_to_distances(measured_params, delta_params):
    # Extract params
    mp = measured_params
    dp = delta_params
    scale = mp['SCALE'][0]
    cpw = mp['CENTER_PILLAR_WIDTHS']
    center_widths = [cpw[0], cpw[2], cpw[1], cpw[0], cpw[2], cpw[1]]
    center_dists = [od - cw
                    for od, cw in zip(mp['CENTER_DISTS'], center_widths)]
    outer_dists = [
        od - opw
        for od, opw in zip(mp['OUTER_DISTS'], mp['OUTER_PILLAR_WIDTHS']) ]
    # Convert angles in degrees to an XY multiplier
    obj_angles = map(math.radians, MeasureAngles)
    xy_angles = list(zip(map(math.cos, obj_angles), map(math.sin, obj_angles)))
    # Calculate stable positions for center measurements
    inner_ridge = MeasureRidgeRadius * scale
    inner_pos = [(ax * inner_ridge, ay * inner_ridge, 0.)
                 for ax, ay in xy_angles]
    outer_ridge = (MeasureOuterRadius + MeasureRidgeRadius) * scale
    outer_pos = [(ax * outer_ridge, ay * outer_ridge, 0.)
                 for ax, ay in xy_angles]
    center_positions = [
        (cd, dp.calc_stable_position(ip), dp.calc_stable_position(op))
        for cd, ip, op in zip(center_dists, inner_pos, outer_pos)]
    # Calculate positions of outer measurements
    outer_center = MeasureOuterRadius * scale
    start_pos = [(ax * outer_center, ay * outer_center) for ax, ay in xy_angles]
    shifted_angles = xy_angles[2:] + xy_angles[:2]
    first_pos = [(ax * inner_ridge + spx, ay * inner_ridge + spy, 0.)
                 for (ax, ay), (spx, spy) in zip(shifted_angles, start_pos)]
    second_pos = [(ax * outer_ridge + spx, ay * outer_ridge + spy, 0.)
                  for (ax, ay), (spx, spy) in zip(shifted_angles, start_pos)]
    outer_positions = [
        (od, dp.calc_stable_position(fp), dp.calc_stable_position(sp))
        for od, fp, sp in zip(outer_dists, first_pos, second_pos)]
    return center_positions + outer_positions


######################################################################
# Delta Calibrate class
######################################################################

class DeltaCalibrate:
    def __init__(self, config):
        self.printer = config.get_printer()
        self.printer.register_event_handler("klippy:connect",
                                            self.handle_connect)
        # Calculate default probing points
        radius = config.getfloat('radius', above=0.)
        points = [(0., 0.)]
        scatter = [.95, .90, .85, .70, .75, .80]
        for i in range(6):
            r = math.radians(90. + 60. * i)
            dist = radius * scatter[i]
            points.append((math.cos(r) * dist, math.sin(r) * dist))
        self.probe_helper = probe.ProbePointsHelper(
            config, self.probe_finalize, default_points=points)
        self.probe_helper.minimum_points(3)
        # Restore probe stable positions
        self.last_probe_positions = []
        for i in range(999):
            height = config.getfloat("height%d" % (i,), None)
            if height is None:
                break
            height_pos = load_config_stable(config, "height%d_pos" % (i,))
            self.last_probe_positions.append((height, height_pos))
        # Restore manually entered heights
        self.manual_heights = []
        for i in range(999):
            height = config.getfloat("manual_height%d" % (i,), None)
            if height is None:
                break
            height_pos = load_config_stable(config, "manual_height%d_pos"
                                            % (i,))
            self.manual_heights.append((height, height_pos))
        # Restore distance measurements
        self.delta_analyze_entry = {'SCALE': (1.,)}
        self.last_distances = []
        for i in range(999):
            dist = config.getfloat("distance%d" % (i,), None)
            if dist is None:
                break
            distance_pos1 = load_config_stable(config, "distance%d_pos1" % (i,))
            distance_pos2 = load_config_stable(config, "distance%d_pos2" % (i,))
            self.last_distances.append((dist, distance_pos1, distance_pos2))
        # Register gcode commands
        self.gcode = self.printer.lookup_object('gcode')
        self.gcode.register_command('DELTA_CALIBRATE', self.cmd_DELTA_CALIBRATE,
                                    desc=self.cmd_DELTA_CALIBRATE_help)
        self.gcode.register_command('DELTA_ANALYZE', self.cmd_DELTA_ANALYZE,
                                    desc=self.cmd_DELTA_ANALYZE_help)
    def handle_connect(self):
        kin = self.printer.lookup_object('toolhead').get_kinematics()
        if not hasattr(kin, "get_calibration"):
            raise self.printer.config_error(
                "Delta calibrate is only for delta printers")
    def save_state(self, probe_positions, distances, delta_params):
        # Save main delta parameters
        configfile = self.printer.lookup_object('configfile')
        delta_params.save_state(configfile)
        # Save probe stable positions
        section = 'delta_calibrate'
        configfile.remove_section(section)
        for i, (z_offset, spos) in enumerate(probe_positions):
            configfile.set(section, "height%d" % (i,), z_offset)
            configfile.set(section, "height%d_pos" % (i,),
                           "%.3f,%.3f,%.3f" % tuple(spos))
        # Save manually entered heights
        for i, (z_offset, spos) in enumerate(self.manual_heights):
            configfile.set(section, "manual_height%d" % (i,), z_offset)
            configfile.set(section, "manual_height%d_pos" % (i,),
                           "%.3f,%.3f,%.3f" % tuple(spos))
        # Save distance measurements
        for i, (dist, spos1, spos2) in enumerate(distances):
            configfile.set(section, "distance%d" % (i,), dist)
            configfile.set(section, "distance%d_pos1" % (i,),
                           "%.3f,%.3f,%.3f" % tuple(spos1))
            configfile.set(section, "distance%d_pos2" % (i,),
                           "%.3f,%.3f,%.3f" % tuple(spos2))
    def probe_finalize(self, offsets, positions):
        # Convert positions into (z_offset, stable_position) pairs
        z_offset = offsets[2]
        kin = self.printer.lookup_object('toolhead').get_kinematics()
        delta_params = kin.get_calibration()
        probe_positions = [(z_offset, delta_params.calc_stable_position(p))
                           for p in positions]
        # Perform analysis
        self.calculate_params(probe_positions, self.last_distances)
    def calculate_params(self, probe_positions, distances):
        height_positions = self.manual_heights + probe_positions
        # Setup for coordinate descent analysis
        kin = self.printer.lookup_object('toolhead').get_kinematics()
        orig_delta_params = odp = kin.get_calibration()
        adj_params, params = odp.coordinate_descent_params(distances)
        logging.info("Calculating delta_calibrate with:\n%s\n%s\n"
                     "Initial delta_calibrate parameters: %s",
                     height_positions, distances, params)
        z_weight = 1.
        if distances:
            z_weight = len(distances) / (MEASURE_WEIGHT * len(probe_positions))
        # Perform coordinate descent
        def delta_errorfunc(params):
            # Build new delta_params for params under test
            delta_params = orig_delta_params.new_calibration(params)
            # Calculate z height errors
            total_error = 0.
            for z_offset, stable_pos in height_positions:
                x, y, z = delta_params.get_position_from_stable(stable_pos)
                total_error += (z - z_offset)**2
            total_error *= z_weight
            # Calculate distance errors
            for dist, stable_pos1, stable_pos2 in distances:
                x1, y1, z1 = delta_params.get_position_from_stable(stable_pos1)
                x2, y2, z2 = delta_params.get_position_from_stable(stable_pos2)
                d = math.sqrt((x1-x2)**2 + (y1-y2)**2 + (z1-z2)**2)
                total_error += (d - dist)**2
            return total_error
        new_params = mathutil.background_coordinate_descent(
            self.printer, adj_params, params, delta_errorfunc)
        # Log and report results
        logging.info("Calculated delta_calibrate parameters: %s", new_params)
        new_delta_params = orig_delta_params.new_calibration(new_params)
        for z_offset, spos in height_positions:
            logging.info("height orig: %.6f new: %.6f goal: %.6f",
                         orig_delta_params.get_position_from_stable(spos)[2],
                         new_delta_params.get_position_from_stable(spos)[2],
                         z_offset)
        for dist, spos1, spos2 in distances:
            x1, y1, z1 = orig_delta_params.get_position_from_stable(spos1)
            x2, y2, z2 = orig_delta_params.get_position_from_stable(spos2)
            orig_dist = math.sqrt((x1-x2)**2 + (y1-y2)**2 + (z1-z2)**2)
            x1, y1, z1 = new_delta_params.get_position_from_stable(spos1)
            x2, y2, z2 = new_delta_params.get_position_from_stable(spos2)
            new_dist = math.sqrt((x1-x2)**2 + (y1-y2)**2 + (z1-z2)**2)
            logging.info("distance orig: %.6f new: %.6f goal: %.6f",
                         orig_dist, new_dist, dist)
        # Store results for SAVE_CONFIG
        self.save_state(probe_positions, distances, new_delta_params)
        self.gcode.respond_info(
            "The SAVE_CONFIG command will update the printer config file\n"
            "with these parameters and restart the printer.")
    cmd_DELTA_CALIBRATE_help = "Delta calibration script"
    def cmd_DELTA_CALIBRATE(self, gcmd):
        self.probe_helper.start_probe(gcmd)
    def add_manual_height(self, height):
        # Determine current location of toolhead
        toolhead = self.printer.lookup_object('toolhead')
        toolhead.flush_step_generation()
        kin = toolhead.get_kinematics()
        for s in kin.get_steppers():
            s.set_tag_position(s.get_commanded_position())
        kin_pos = kin.calc_tag_position()
        # Convert location to a stable position
        delta_params = kin.get_calibration()
        stable_pos = tuple(delta_params.calc_stable_position(kin_pos))
        # Add to list of manual heights
        self.manual_heights.append((height, stable_pos))
        self.gcode.respond_info(
            "Adding manual height: %.3f,%.3f,%.3f is actually z=%.3f"
            % (kin_pos[0], kin_pos[1], kin_pos[2], height))
    def do_extended_calibration(self):
        # Extract distance positions
        if len(self.delta_analyze_entry) <= 1:
            distances = self.last_distances
        elif len(self.delta_analyze_entry) < 5:
            raise self.gcode.error("Not all measurements provided")
        else:
            kin = self.printer.lookup_object('toolhead').get_kinematics()
            delta_params = kin.get_calibration()
            distances = measurements_to_distances(
                self.delta_analyze_entry, delta_params)
        if not self.last_probe_positions:
            raise self.gcode.error(
                "Must run basic calibration with DELTA_CALIBRATE first")
        # Perform analysis
        self.calculate_params(self.last_probe_positions, distances)
    cmd_DELTA_ANALYZE_help = "Extended delta calibration tool"
    def cmd_DELTA_ANALYZE(self, gcmd):
        # Check for manual height entry
        mheight = gcmd.get_float('MANUAL_HEIGHT', None)
        if mheight is not None:
            self.add_manual_height(mheight)
            return
        # Parse distance measurements
        args = {'CENTER_DISTS': 6, 'CENTER_PILLAR_WIDTHS': 3,
                'OUTER_DISTS': 6, 'OUTER_PILLAR_WIDTHS': 6, 'SCALE': 1}
        for name, count in args.items():
            data = gcmd.get(name, None)
            if data is None:
                continue
            try:
                parts = list(map(float, data.split(',')))
            except:
                raise gcmd.error("Unable to parse parameter '%s'" % (name,))
            if len(parts) != count:
                raise gcmd.error("Parameter '%s' must have %d values"
                                 % (name, count))
            self.delta_analyze_entry[name] = parts
            logging.info("DELTA_ANALYZE %s = %s", name, parts)
        # Perform analysis if requested
        action = gcmd.get('CALIBRATE', None)
        if action is not None:
            if action != 'extended':
                raise gcmd.error("Unknown calibrate action")
            self.do_extended_calibration()

def load_config(config):
    return DeltaCalibrate(config)<|MERGE_RESOLUTION|>--- conflicted
+++ resolved
@@ -3,13 +3,8 @@
 # Copyright (C) 2017-2019  Kevin O'Connor <kevin@koconnor.net>
 #
 # This file may be distributed under the terms of the GNU GPLv3 license.
-<<<<<<< HEAD
-import math, logging
-import mathutil, collections
-=======
 import math, logging, collections
 import mathutil
->>>>>>> 7660e92e
 from . import probe
 
 # A "stable position" is a 3-tuple containing the number of steps
