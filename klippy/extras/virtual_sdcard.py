# Printjob manager providing API for local printjobs
# with pause-resume, cura-style compressed gcode, and queue functionality 
#
# Copyright (C) 2020  Konstantin Vogel <konstantin.vogel@gmx.net>
#
# This file may be distributed under the terms of the GNU GPLv3 license.
import logging
import os


class Printjob:
    def __init__(self, path, manager, no_pause):
        self.manager = manager
        self.reactor = manager.reactor
        self.toolhead = manager.toolhead
        self.gcode = manager.gcode
        self.printer = manager.printer
        self.heater_manager = manager.heater_manager
        self.gcode_metadata = manager.gcode_metadata

        self.path = path
        self.state = None
        self.set_state('queued') # queued -> printing -> pausing -> paused -> printing -> done
        self.file_position = 0 #                    -> stopping -> stopped
        self.no_pause = True if not manager.jobs else no_pause
        self.additional_printed_time = 0 # elapsed print time before the last pause
        self.last_start_time = 0
        self.name, ext = os.path.splitext(os.path.basename(path))

        try:
            self.md = self.gcode_metadata.get_metadata(self.path)
            self.file_obj = self.md.get_gcode_stream()
            self.file_size = self.md.get_file_size()
        except (ValueError, FileNotFoundError) as e:
            self.printer.send_event("klippy:error", f"Failed opening file {self.path}")
            logging.exception(f"Failed opening {ext} file: {e}")
            self.set_state('stopped')

    def set_state(self, state):
        if self.state != state:
            self.state = state
            self.printer.send_event("virtual_sdcard:printjob_change", self.manager.jobs)

    def start(self):
        if self.state == 'queued':
            if self.no_pause:
                self.last_start_time = self.toolhead.mcu.estimated_print_time(self.reactor.monotonic())
                # set_state only after last_start_time is set but before entering work handler
                self.set_state('printing')
                self.work_timer = self.reactor.register_timer(self.work_handler, self.reactor.NOW)
            else:
                self.gcode.run_script_from_command("SAVE_GCODE_STATE STATE=PAUSE_STATE")
                self.set_state('paused')
            self.printer.send_event("virtual_sdcard:printjob_start", self)

    def resume(self):
        if self.state == 'pausing':
            self.set_state('printing')
        elif self.state == 'paused':
                self.gcode.run_script_from_command("RESTORE_GCODE_STATE STATE=PAUSE_STATE MOVE=1")
            self.last_start_time = self.toolhead.mcu.estimated_print_time(self.reactor.monotonic())
            self.set_state('printing')
            self.work_timer = self.reactor.register_timer(self.work_handler, self.reactor.NOW)

    def pause(self):
        if self.state == 'printing':
            self.set_state('pausing')

    def stop(self):
        if self.state in ('printing', 'pausing'):
            self.set_state('stopping')
            # turn off heaters so stopping doesn't wait for temperature requests
            self.reactor.pause(self.reactor.monotonic() + 0.100)
            self.heater_manager.cmd_TURN_OFF_HEATERS(None)
        else: # in case it is paused we need to do all stopping actions here
            self.set_state('stopped')
            self.file_obj.close()
            self.heater_manager.cmd_TURN_OFF_HEATERS(None)
            self.manager.check_queue()

    def work_handler(self, eventtime):
        logging.info(f"Printjob entering work handler (position {self.file_position})")
        self.reactor.unregister_timer(self.work_timer)
        try:
            self.file_obj.seek(self.file_position)
        except:
            logging.exception("virtual_sdcard seek")
            self.gcode.respond_error("Unable to seek file")
            self.set_state('stopping')
        gcode_mutex = self.gcode.get_mutex()
        partial_input = ""
        lines = []

        while self.state == 'printing':
            # Read more lines if necessary
            if not lines:
                try:
                    data = self.file_obj.read(8192).decode()
                except:
                    self.set_state('stopping')
                    logging.exception("virtual_sdcard read")
                    self.printer.send_event("klippy:error", "Error reading File")
                    self.gcode.respond_error("Error on virtual sdcard read")
                    break
                if not data:
                    # End of file
                    self.set_state('done')
                    self.gcode.respond_raw("Done printing file")
                    break
                lines = data.split('\n')
                lines[0] = partial_input + lines[0]
                partial_input = lines.pop()
                lines.reverse()
                self.reactor.pause(self.reactor.NOW)
                continue
            # Pause if any other request is pending in the gcode class
            if gcode_mutex.test():
                self.reactor.pause(self.reactor.monotonic() + 0.100)
                continue
            # Dispatch command
            try:
                self.gcode.run_script(lines[-1])
            except Exception as e:
                self.printer.send_event("klippy:error", repr(e))
                self.set_state('stopping')
                logging.exception("Virtual sdcard error dispaching command: " + repr(e))
                break
            self.file_position += len(lines.pop()) + 1

        logging.info(f"Exiting SD card print in state {self.state} position {self.file_position}")
        self.additional_printed_time += self.toolhead.get_last_move_time() - self.last_start_time
        # Finish stopping or pausing actions
        if self.state == 'pausing':
            self.gcode.run_script_from_command("SAVE_GCODE_STATE STATE=PAUSE_STATE")
            self.set_state('paused')
        else:
            if self.state == 'stopping':
                self.set_state('stopped')
            self.file_obj.close()
            self.heater_manager.cmd_TURN_OFF_HEATERS(None)
            self.manager.check_queue()
        return self.reactor.NEVER

    def get_printed_time(self, print_time=None):
        # doesnt use get_last_move_time since this can be ran in UI thread
        # also doesnt use print time since it doesnt advance continuously
        if not print_time:
            print_time = self.toolhead.mcu.estimated_print_time(self.reactor.monotonic())
<<<<<<< HEAD
        if self.state in ("printing", "pausing", "stopping"):
            return self.additional_printed_time + print_time - self.last_start_time
        return self.additional_printed_time
=======
        printed_time = 0
        for time in self.start_stop_times:
            printed_time += (time[1] if time[1] else print_time) - time[0]
        return printed_time
>>>>>>> 1deea1d0


class PrintjobManager:
    def __init__(self, config):
        self.toolhead = None
        self.printer = config.get_printer()
        self.reactor = self.printer.get_reactor()
        self.gcode = self.printer.lookup_object('gcode')
        self.heater_manager = self.printer.lookup_object('heaters')
        self.gcode_metadata = self.printer.lookup_object('gcode_metadata')
        self.printer.load_object(config, 'print_stats')
        self.printer.register_event_handler("klippy:ready", self.handle_ready)
        self.printer.register_event_handler("klippy:shutdown", self.handle_shutdown)
        self.jobs = [] # Printjobs, first is current

    def add_printjob(self, path, no_pause=False):
        """ add new printjob to queue """
        job = Printjob(path, self, no_pause)
        self.jobs.append(job)
        self.check_queue()
        self.printer.send_event("virtual_sdcard:printjob_change", self.jobs)
        self.printer.send_event("virtual_sdcard:printjob_added", job)

    def pause_printjob(self, *args):
        self.jobs[0].pause()

    def stop_printjob(self, *args):
        self.jobs[0].stop()

    def resume_printjob(self, *args):
        self.jobs[0].resume()

    def queue_modified(self):
        self.check_queue()
        self.printer.send_event("virtual_sdcard:printjob_change", self.jobs)

    def clear_queue(self):
        """ remove everything but the first element which is currently being printed """
        self.jobs = self.jobs[:1]
        self.printer.send_event("virtual_sdcard:printjob_change", self.jobs)

    def check_queue(self):
        """ remove 'stopped' or 'done' printjobs from queue, start next if necessary """
        if len(self.jobs) and self.jobs[0].state in ('done', 'stopped'):
            last_job = self.jobs.pop(0)
            self.printer.send_event("virtual_sdcard:printjob_change", self.jobs)
            self.printer.send_event("virtual_sdcard:printjob_end", last_job)
        if len(self.jobs) and self.jobs[0].state in ('queued'):
            self.jobs[0].start()

    def get_status(self, eventtime=None):
        return {'printjobs': self.jobs}

    def handle_ready(self):
        self.toolhead = self.printer.lookup_object('toolhead')

    def handle_shutdown(self):
        if len(self.jobs) and self.jobs[0].state == 'printing':
            self.stop_printjob()
            try:
                readpos = max(self.jobs[0].file_position - 1024, 0)
                readcount = self.jobs[0].file_position - readpos
                self.jobs[0].file_obj.seek(readpos)
                data = self.jobs[0].file_obj.read(readcount + 128)
            except:
                logging.exception("virtual_sdcard shutdown read")
                return
            logging.info(f"Virtual sdcard ({readpos}): { repr(data[:readcount]) }\n\
                           Upcoming ({self.jobs[0].file_position}): { repr(data[readcount:]) }")

    def stats(self, eventtime):
        if len(self.jobs) and self.jobs[0].state in ('printing', 'pausing', 'stopping'):
            return True, f"sd_pos={self.jobs[0].file_position}"
        return False, ""


class VirtualSD(PrintjobManager):
    def __init__(self, config):
        super().__init__(config)
        self.selected_file = None # str
        sd_path = config.get('path')
        self.sdcard_dirname = os.path.normpath(os.path.expanduser(sd_path))
        self.gcode.register_command("PAUSE", self.pause_printjob)
        self.gcode.register_command("RESUME", self.resume_printjob)
        self.gcode.register_command("STOP", self.stop_printjob)
        self.gcode.register_command('M21', None)
        for cmd in ('M20', 'M21', 'M23', 'M24', 'M25', 'M26', 'M27'):
            self.gcode.register_command(cmd, getattr(self, 'cmd_' + cmd))
        for cmd in ('M28', 'M29', 'M30'):
            self.gcode.register_command(cmd, self.cmd_error)

    def get_file_list(self):
        dname = self.sdcard_dirname
        try:
            filenames = os.listdir(self.sdcard_dirname)
            return [(fname, os.path.getsize(os.path.join(dname, fname)))
                    for fname in sorted(filenames, key=str.lower)
                    if not fname.startswith('.')
                    and os.path.isfile((os.path.join(dname, fname)))]
        except:
            logging.exception("virtual_sdcard get_file_list")
            raise self.gcode.error("Unable to get file list")
    def is_active(self):
        return len(self.jobs) and self.jobs[0] == 'printing'
    def cmd_error(self, params):
        raise self.gcode.error("SD write not supported")
    def cmd_M20(self, params):
        # List SD card
        files = self.get_file_list()
        gcmd.respond_raw("Begin file list")
        for fname, fsize in files:
            gcmd.respond_raw("%s %d" % (fname, fsize))
        gcmd.respond_raw("End file list")
    def cmd_M21(self, gcmd):
        # Initialize SD card
        gcmd.respond_raw("SD card ok")
    def cmd_M23(self, gcmd):
        # Select SD file
        # parses filename
        try:
            orig = params['#original']
            filename = orig[orig.find("M23")+4 : max(orig.find(".gco")+4, orig.find(".gcode")+6)].strip()
            if '*' in filename:
                filename = filename[:filename.find('*')].strip()
        except:
            raise gcmd.error("Unable to extract filename")
        if filename.startswith('/'):
            filename = filename[1:]
        files = self.get_file_list(check_subdirs)
        files_by_lower = { fname.lower(): fname for fname, fsize in files }
        filename = files_by_lower[filename.lower()]
        self.selected_file = os.path.join(self.sdcard_dirname, filename)
        self.gcode.respond_raw(f"File {filename} selected")
    def cmd_M24(self, params):
        # Start/resume SD print
        if self.state == 'paused':
            self.resume_printjob()
        elif self.state != 'printing':
            self.clear_queue()
            self.add_printjob(self.selected_file)
    def cmd_M25(self, params):
        # Pause SD print
        self.pause_printjob()
    def cmd_M26(self, params):
        # Set SD position
        if len(self.jobs):
            if self.jobs[0].state == 'printing':
                raise self.gcode.error("SD busy")
            else:
                pos = self.gcode.get_int('S', params, minval=0)
                self.jobs[0].file_position = pos
    def cmd_M27(self, params):
        # Report SD print status
        if self.state == 'printing':
            self.gcode.respond_raw("SD printing byte %d/%d" % (
            self.jobs[0].file_position, self.file_size))
        else:
            self.gcode.respond_raw(f"SD print {self.state}")

def load_config(config):
    return VirtualSD(config)<|MERGE_RESOLUTION|>--- conflicted
+++ resolved
@@ -57,7 +57,7 @@
         if self.state == 'pausing':
             self.set_state('printing')
         elif self.state == 'paused':
-                self.gcode.run_script_from_command("RESTORE_GCODE_STATE STATE=PAUSE_STATE MOVE=1")
+            self.gcode.run_script_from_command("RESTORE_GCODE_STATE STATE=PAUSE_STATE MOVE=1")
             self.last_start_time = self.toolhead.mcu.estimated_print_time(self.reactor.monotonic())
             self.set_state('printing')
             self.work_timer = self.reactor.register_timer(self.work_handler, self.reactor.NOW)
@@ -146,16 +146,9 @@
         # also doesnt use print time since it doesnt advance continuously
         if not print_time:
             print_time = self.toolhead.mcu.estimated_print_time(self.reactor.monotonic())
-<<<<<<< HEAD
         if self.state in ("printing", "pausing", "stopping"):
             return self.additional_printed_time + print_time - self.last_start_time
         return self.additional_printed_time
-=======
-        printed_time = 0
-        for time in self.start_stop_times:
-            printed_time += (time[1] if time[1] else print_time) - time[0]
-        return printed_time
->>>>>>> 1deea1d0
 
 
 class PrintjobManager:
@@ -165,7 +158,7 @@
         self.reactor = self.printer.get_reactor()
         self.gcode = self.printer.lookup_object('gcode')
         self.heater_manager = self.printer.lookup_object('heaters')
-        self.gcode_metadata = self.printer.lookup_object('gcode_metadata')
+        self.gcode_metadata = self.printer.load_object(config, 'gcode_metadata') # beware this is not the 'right' config
         self.printer.load_object(config, 'print_stats')
         self.printer.register_event_handler("klippy:ready", self.handle_ready)
         self.printer.register_event_handler("klippy:shutdown", self.handle_shutdown)
