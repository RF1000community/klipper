--- conflicted
+++ resolved
@@ -3,10 +3,7 @@
 # Copyright (C) 2020  Eric Callahan <arksine.code@gmail.com>
 #
 # This file may be distributed under the terms of the GNU GPLv3 license.
-<<<<<<< HEAD
-
-=======
->>>>>>> 7660e92e
+
 import logging
 from . import bus
 
