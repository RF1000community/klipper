# Support for a manual controlled stepper
#
# Copyright (C) 2019  Kevin O'Connor <kevin@koconnor.net>
#
# This file may be distributed under the terms of the GNU GPLv3 license.
<<<<<<< HEAD
import stepper, homing chelper
=======
import stepper, chelper
>>>>>>> 7660e92e
from . import force_move

ENDSTOP_SAMPLE_TIME = .000015
ENDSTOP_SAMPLE_COUNT = 4

class ManualStepper:
    def __init__(self, config):
        self.printer = config.get_printer()
        if config.get('endstop_pin', None) is not None:
            self.can_home = True
            self.rail = stepper.PrinterRail(
                config, need_position_minmax=False, default_position_endstop=0.)
            self.steppers = self.rail.get_steppers()
        else:
            self.can_home = False
            self.rail = stepper.PrinterStepper(config)
            self.steppers = [self.rail]
        self.velocity = config.getfloat('velocity', 5., above=0.)
        self.accel = config.getfloat('accel', 0., minval=0.)
        self.next_cmd_time = 0.
        # Setup iterative solver
        ffi_main, ffi_lib = chelper.get_ffi()
        self.trapq = ffi_main.gc(ffi_lib.trapq_alloc(), ffi_lib.trapq_free)
        self.trapq_append = ffi_lib.trapq_append
        self.trapq_free_moves = ffi_lib.trapq_free_moves
        self.rail.setup_itersolve('cartesian_stepper_alloc', b'x')
        self.rail.set_trapq(self.trapq)
        self.rail.set_max_jerk(9999999.9, 9999999.9)
        # Register commands
        stepper_name = config.get_name().split()[1]
        gcode = self.printer.lookup_object('gcode')
        gcode.register_mux_command('MANUAL_STEPPER', "STEPPER",
                                   stepper_name, self.cmd_MANUAL_STEPPER,
                                   desc=self.cmd_MANUAL_STEPPER_help)
    def sync_print_time(self):
        toolhead = self.printer.lookup_object('toolhead')
        print_time = toolhead.get_last_move_time()
        if self.next_cmd_time > print_time:
            toolhead.dwell(self.next_cmd_time - print_time)
        else:
            self.next_cmd_time = print_time
    def do_enable(self, enable):
        self.sync_print_time()
        stepper_enable = self.printer.lookup_object('stepper_enable')
        if enable:
            for s in self.steppers:
                se = stepper_enable.lookup_enable(s.get_name())
                se.motor_enable(self.next_cmd_time)
        else:
            for s in self.steppers:
                se = stepper_enable.lookup_enable(s.get_name())
                se.motor_disable(self.next_cmd_time)
        self.sync_print_time()
    def do_set_position(self, setpos):
        self.rail.set_position([setpos, 0., 0.])
    def do_move(self, movepos, speed, accel, sync=True):
        self.sync_print_time()
        cp = self.rail.get_commanded_position()
        dist = movepos - cp
        axis_r, accel_t, cruise_t, cruise_v = force_move.calc_move_time(
            dist, speed, accel)
        self.trapq_append(self.trapq, self.next_cmd_time,
                          accel_t, cruise_t, accel_t,
                          cp, 0., 0., axis_r, 0., 0.,
                          0., cruise_v, accel)
        self.next_cmd_time = self.next_cmd_time + accel_t + cruise_t + accel_t
        self.rail.generate_steps(self.next_cmd_time)
        self.trapq_free_moves(self.trapq, self.next_cmd_time + 99999.9)
        toolhead = self.printer.lookup_object('toolhead')
        toolhead.note_kinematic_activity(self.next_cmd_time)
        if sync:
            self.sync_print_time()
    def do_homing_move(self, movepos, speed, accel, triggered, check_trigger):
        if not self.can_home:
            raise self.printer.command_error(
                "No endstop for this manual stepper")
        # Notify start of homing/probing move
        endstops = self.rail.get_endstops()
        self.printer.send_event("homing:homing_move_begin",
                                [es for es, name in endstops])
        # Start endstop checking
        self.sync_print_time()
        endstops = self.rail.get_endstops()
        for mcu_endstop, name in endstops:
            min_step_dist = min([s.get_step_dist()
                                 for s in mcu_endstop.get_steppers()])
            mcu_endstop.home_start(
                self.next_cmd_time, ENDSTOP_SAMPLE_TIME, ENDSTOP_SAMPLE_COUNT,
                min_step_dist / speed, triggered=triggered)
        # Issue move
        self.do_move(movepos, speed, accel)
        # Wait for endstops to trigger
        error = None
        for mcu_endstop, name in endstops:
            did_trigger = mcu_endstop.home_wait(self.next_cmd_time)
            if not did_trigger and check_trigger and error is None:
                error = "Failed to home %s: Timeout during homing" % (name,)
        # Signal homing/probing move complete
        try:
            self.printer.send_event("homing:homing_move_end",
                                    [es for es, name in endstops])
        except CommandError as e:
            if error is None:
                error = str(e)
        self.sync_print_time()
        if error is not None:
            raise self.printer.command_error(error)
    cmd_MANUAL_STEPPER_help = "Command a manually configured stepper"
    def cmd_MANUAL_STEPPER(self, gcmd):
        enable = gcmd.get_int('ENABLE', None)
        if enable is not None:
            self.do_enable(enable)
        setpos = gcmd.get_float('SET_POSITION', None)
        if setpos is not None:
            self.do_set_position(setpos)
        speed = gcmd.get_float('SPEED', self.velocity, above=0.)
        accel = gcmd.get_float('ACCEL', self.accel, minval=0.)
        homing_move = gcmd.get_int('STOP_ON_ENDSTOP', 0)
        if homing_move:
            movepos = gcmd.get_float('MOVE')
            self.do_homing_move(movepos, speed, accel,
                                homing_move > 0, abs(homing_move) == 1)
        elif gcmd.get_float('MOVE', None) is not None:
            movepos = gcmd.get_float('MOVE')
            sync = gcmd.get_int('SYNC', 1)
            self.do_move(movepos, speed, accel, sync)
        elif gcmd.get_int('SYNC', 0):
            self.sync_print_time()

def load_config_prefix(config):
    return ManualStepper(config)<|MERGE_RESOLUTION|>--- conflicted
+++ resolved
@@ -3,11 +3,7 @@
 # Copyright (C) 2019  Kevin O'Connor <kevin@koconnor.net>
 #
 # This file may be distributed under the terms of the GNU GPLv3 license.
-<<<<<<< HEAD
-import stepper, homing chelper
-=======
 import stepper, chelper
->>>>>>> 7660e92e
 from . import force_move
 
 ENDSTOP_SAMPLE_TIME = .000015
