--- conflicted
+++ resolved
@@ -163,11 +163,7 @@
         data = '\n'.join(buffer)
         del buffer[:]
         sbuffer = io.StringIO(data)
-<<<<<<< HEAD
         fileconfig.read_file(sbuffer, filename)
-=======
-        fileconfig.readfp(sbuffer, filename)
->>>>>>> 7660e92e
     def _resolve_include(self, source_filename, include_spec, fileconfig,
                          visited):
         dirname = os.path.dirname(source_filename)
@@ -317,13 +313,8 @@
         logging.info("SAVE_CONFIG to '%s' (backup in '%s')",
                      cfgname, backup_name)
         try:
-<<<<<<< HEAD
-            f = open(temp_name, 'wb')
-            f.write(data.encode())
-=======
             f = open(temp_name, 'w')
             f.write(data)
->>>>>>> 7660e92e
             f.close()
             os.rename(cfgname, backup_name)
             os.rename(temp_name, cfgname)
