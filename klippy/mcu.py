# Interface to Klipper micro-controller code
#
# Copyright (C) 2016-2021  Kevin O'Connor <kevin@koconnor.net>
#
# This file may be distributed under the terms of the GNU GPLv3 license.
import sys, os, zlib, logging, math
import serialhdl, msgproto, pins, chelper, clocksync

class error(Exception):
    pass

class MCU_trsync:
    REASON_ENDSTOP_HIT = 1
    REASON_COMMS_TIMEOUT = 2
    REASON_HOST_REQUEST = 3
    REASON_PAST_END_TIME = 4
    def __init__(self, mcu, trdispatch):
        self._mcu = mcu
        self._trdispatch = trdispatch
        self._reactor = mcu.get_printer().get_reactor()
        self._steppers = []
        self._trdispatch_mcu = None
        self._oid = mcu.create_oid()
        self._cmd_queue = mcu.alloc_command_queue()
        self._trsync_start_cmd = self._trsync_set_timeout_cmd = None
        self._trsync_trigger_cmd = self._trsync_query_cmd = None
        self._stepper_stop_cmd = None
        self._trigger_completion = None
        self._home_end_clock = None
        mcu.register_config_callback(self._build_config)
        printer = mcu.get_printer()
        printer.register_event_handler("klippy:shutdown", self._shutdown)
    def get_mcu(self):
        return self._mcu
    def get_oid(self):
        return self._oid
    def get_command_queue(self):
        return self._cmd_queue
    def add_stepper(self, stepper):
        if stepper in self._steppers:
            return
        self._steppers.append(stepper)
    def get_steppers(self):
        return list(self._steppers)
    def _build_config(self):
        mcu = self._mcu
        # Setup config
        mcu.add_config_cmd("config_trsync oid=%d" % (self._oid,))
        mcu.add_config_cmd(
            "trsync_start oid=%d report_clock=0 report_ticks=0 expire_reason=0"
            % (self._oid,), on_restart=True)
        # Lookup commands
        self._trsync_start_cmd = mcu.lookup_command(
            "trsync_start oid=%c report_clock=%u report_ticks=%u"
            " expire_reason=%c", cq=self._cmd_queue)
        self._trsync_set_timeout_cmd = mcu.lookup_command(
            "trsync_set_timeout oid=%c clock=%u", cq=self._cmd_queue)
        self._trsync_trigger_cmd = mcu.lookup_command(
            "trsync_trigger oid=%c reason=%c", cq=self._cmd_queue)
        self._trsync_query_cmd = mcu.lookup_query_command(
            "trsync_trigger oid=%c reason=%c",
            "trsync_state oid=%c can_trigger=%c trigger_reason=%c clock=%u",
            oid=self._oid, cq=self._cmd_queue)
        self._stepper_stop_cmd = mcu.lookup_command(
            "stepper_stop_on_trigger oid=%c trsync_oid=%c", cq=self._cmd_queue)
        # Create trdispatch_mcu object
        set_timeout_tag = mcu.lookup_command_tag(
            "trsync_set_timeout oid=%c clock=%u")
        trigger_tag = mcu.lookup_command_tag("trsync_trigger oid=%c reason=%c")
        state_tag = mcu.lookup_command_tag(
            "trsync_state oid=%c can_trigger=%c trigger_reason=%c clock=%u")
        ffi_main, ffi_lib = chelper.get_ffi()
        self._trdispatch_mcu = ffi_main.gc(ffi_lib.trdispatch_mcu_alloc(
            self._trdispatch, mcu._serial.serialqueue, # XXX
            self._cmd_queue, self._oid, set_timeout_tag, trigger_tag,
            state_tag), ffi_lib.free)
    def _shutdown(self):
        tc = self._trigger_completion
        if tc is not None:
            self._trigger_completion = None
            tc.complete(False)
    def _handle_trsync_state(self, params):
        if not params['can_trigger']:
            tc = self._trigger_completion
            if tc is not None:
                self._trigger_completion = None
                reason = params['trigger_reason']
                is_failure = (reason == self.REASON_COMMS_TIMEOUT)
                self._reactor.async_complete(tc, is_failure)
        elif self._home_end_clock is not None:
            clock = self._mcu.clock32_to_clock64(params['clock'])
            if clock >= self._home_end_clock:
                self._home_end_clock = None
                self._trsync_trigger_cmd.send([self._oid,
                                               self.REASON_PAST_END_TIME])
    def start(self, print_time, trigger_completion, expire_timeout):
        self._trigger_completion = trigger_completion
        self._home_end_clock = None
        clock = self._mcu.print_time_to_clock(print_time)
        expire_ticks = self._mcu.seconds_to_clock(expire_timeout)
        expire_clock = clock + expire_ticks
        report_ticks = self._mcu.seconds_to_clock(expire_timeout * .4)
        min_extend_ticks = self._mcu.seconds_to_clock(expire_timeout * .4 * .8)
        ffi_main, ffi_lib = chelper.get_ffi()
        ffi_lib.trdispatch_mcu_setup(self._trdispatch_mcu, clock, expire_clock,
                                     expire_ticks, min_extend_ticks)
        self._mcu.register_response(self._handle_trsync_state,
                                    "trsync_state", self._oid)
        self._trsync_start_cmd.send([self._oid, clock, report_ticks,
                                     self.REASON_COMMS_TIMEOUT], reqclock=clock)
        for s in self._steppers:
            self._stepper_stop_cmd.send([s.get_oid(), self._oid])
        self._trsync_set_timeout_cmd.send([self._oid, expire_clock],
                                          reqclock=expire_clock)
    def set_home_end_time(self, home_end_time):
        self._home_end_clock = self._mcu.print_time_to_clock(home_end_time)
    def stop(self):
        self._mcu.register_response(None, "trsync_state", self._oid)
        self._trigger_completion = None
        if self._mcu.is_fileoutput():
            return self.REASON_ENDSTOP_HIT
        params = self._trsync_query_cmd.send([self._oid,
                                              self.REASON_HOST_REQUEST])
        for s in self._steppers:
            s.note_homing_end()
        return params['trigger_reason']

TRSYNC_TIMEOUT = 0.025
TRSYNC_SINGLE_MCU_TIMEOUT = 0.250

class MCU_endstop:
    RETRY_QUERY = 1.000
    def __init__(self, mcu, pin_params):
        self._mcu = mcu
        self._pin = pin_params['pin']
        self._pullup = pin_params['pullup']
        self._invert = pin_params['invert']
        self._oid = self._mcu.create_oid()
        self._home_cmd = self._query_cmd = None
        self._mcu.register_config_callback(self._build_config)
<<<<<<< HEAD
        self._min_query_time = self._last_sent_time = 0.
        self._next_query_print_time = self._end_home_time = 0.
        self._trigger_completion = self._home_completion = None
    def __getstate__(self):
        return {}
=======
        self._trigger_completion = None
        self._rest_ticks = 0
        ffi_main, ffi_lib = chelper.get_ffi()
        self._trdispatch = ffi_main.gc(ffi_lib.trdispatch_alloc(), ffi_lib.free)
        self._trsyncs = [MCU_trsync(mcu, self._trdispatch)]
>>>>>>> 60ff1e82
    def get_mcu(self):
        return self._mcu
    def add_stepper(self, stepper):
        trsyncs = {trsync.get_mcu(): trsync for trsync in self._trsyncs}
        trsync = trsyncs.get(stepper.get_mcu())
        if trsync is None:
            trsync = MCU_trsync(stepper.get_mcu(), self._trdispatch)
            self._trsyncs.append(trsync)
        trsync.add_stepper(stepper)
        # Check for unsupported multi-mcu shared stepper rails
        sname = stepper.get_name()
        if sname.startswith('stepper_'):
            for ot in self._trsyncs:
                for s in ot.get_steppers():
                    if ot is not trsync and s.get_name().startswith(sname[:9]):
                        cerror = self._mcu.get_printer().config_error
                        raise cerror("Multi-mcu homing not supported on"
                                     " multi-mcu shared axis")
    def get_steppers(self):
        return [s for trsync in self._trsyncs for s in trsync.get_steppers()]
    def _build_config(self):
        # Setup config
        self._mcu.add_config_cmd("config_endstop oid=%d pin=%s pull_up=%d"
                                 % (self._oid, self._pin, self._pullup))
        self._mcu.add_config_cmd(
            "endstop_home oid=%d clock=0 sample_ticks=0 sample_count=0"
            " rest_ticks=0 pin_value=0 trsync_oid=0 trigger_reason=0"
            % (self._oid,), on_restart=True)
        # Lookup commands
        cmd_queue = self._trsyncs[0].get_command_queue()
        self._home_cmd = self._mcu.lookup_command(
            "endstop_home oid=%c clock=%u sample_ticks=%u sample_count=%c"
            " rest_ticks=%u pin_value=%c trsync_oid=%c trigger_reason=%c",
            cq=cmd_queue)
        self._query_cmd = self._mcu.lookup_query_command(
            "endstop_query_state oid=%c",
            "endstop_state oid=%c homing=%c next_clock=%u pin_value=%c",
            oid=self._oid, cq=cmd_queue)
    def home_start(self, print_time, sample_time, sample_count, rest_time,
                   triggered=True):
        clock = self._mcu.print_time_to_clock(print_time)
        rest_ticks = self._mcu.print_time_to_clock(print_time+rest_time) - clock
        self._rest_ticks = rest_ticks
        reactor = self._mcu.get_printer().get_reactor()
        self._trigger_completion = reactor.completion()
        expire_timeout = TRSYNC_TIMEOUT
        if len(self._trsyncs) == 1:
            expire_timeout = TRSYNC_SINGLE_MCU_TIMEOUT
        for trsync in self._trsyncs:
            trsync.start(print_time, self._trigger_completion, expire_timeout)
        etrsync = self._trsyncs[0]
        ffi_main, ffi_lib = chelper.get_ffi()
        ffi_lib.trdispatch_start(self._trdispatch, etrsync.REASON_HOST_REQUEST)
        self._home_cmd.send(
            [self._oid, clock, self._mcu.seconds_to_clock(sample_time),
             sample_count, rest_ticks, triggered ^ self._invert,
             etrsync.get_oid(), etrsync.REASON_ENDSTOP_HIT], reqclock=clock)
        return self._trigger_completion
    def home_wait(self, home_end_time):
        etrsync = self._trsyncs[0]
        etrsync.set_home_end_time(home_end_time)
        if self._mcu.is_fileoutput():
            self._trigger_completion.complete(True)
        self._trigger_completion.wait()
        self._home_cmd.send([self._oid, 0, 0, 0, 0, 0, 0, 0])
        ffi_main, ffi_lib = chelper.get_ffi()
        ffi_lib.trdispatch_stop(self._trdispatch)
        res = [trsync.stop() for trsync in self._trsyncs]
        if any([r == etrsync.REASON_COMMS_TIMEOUT for r in res]):
            return -1.
        if res[0] != etrsync.REASON_ENDSTOP_HIT:
            return 0.
        if self._mcu.is_fileoutput():
            return home_end_time
        params = self._query_cmd.send([self._oid])
        next_clock = self._mcu.clock32_to_clock64(params['next_clock'])
        return self._mcu.clock_to_print_time(next_clock - self._rest_ticks)
    def query_endstop(self, print_time):
        clock = self._mcu.print_time_to_clock(print_time)
        if self._mcu.is_fileoutput():
            return 0
        params = self._query_cmd.send([self._oid], minclock=clock)
        return params['pin_value'] ^ self._invert

class MCU_digital_out:
    def __init__(self, mcu, pin_params):
        self._mcu = mcu
        self._oid = None
        self._mcu.register_config_callback(self._build_config)
        self._pin = pin_params['pin']
        self._invert = pin_params['invert']
        self._start_value = self._shutdown_value = self._invert
        self._is_static = False
        self._max_duration = 2.
        self._last_clock = 0
        self._set_cmd = None
    def __getstate__(self):
        return {}
    def get_mcu(self):
        return self._mcu
    def setup_max_duration(self, max_duration):
        self._max_duration = max_duration
    def setup_start_value(self, start_value, shutdown_value, is_static=False):
        if is_static and start_value != shutdown_value:
            raise pins.error("Static pin can not have shutdown value")
        self._start_value = (not not start_value) ^ self._invert
        self._shutdown_value = (not not shutdown_value) ^ self._invert
        self._is_static = is_static
    def _build_config(self):
        if self._is_static:
            self._mcu.add_config_cmd("set_digital_out pin=%s value=%d"
                                     % (self._pin, self._start_value))
            return
        self._mcu.request_move_queue_slot()
        self._oid = self._mcu.create_oid()
        self._mcu.add_config_cmd(
            "config_digital_out oid=%d pin=%s value=%d default_value=%d"
            " max_duration=%d"
            % (self._oid, self._pin, self._start_value, self._shutdown_value,
               self._mcu.seconds_to_clock(self._max_duration)))
        self._mcu.add_config_cmd("update_digital_out oid=%d value=%d"
                                 % (self._oid, self._start_value),
                                 on_restart=True)
        cmd_queue = self._mcu.alloc_command_queue()
        self._set_cmd = self._mcu.lookup_command(
            "queue_digital_out oid=%c clock=%u on_ticks=%u", cq=cmd_queue)
    def set_digital(self, print_time, value):
        clock = self._mcu.print_time_to_clock(print_time)
        self._set_cmd.send([self._oid, clock, (not not value) ^ self._invert],
                           minclock=self._last_clock, reqclock=clock)
        self._last_clock = clock

class MCU_pwm:
    def __init__(self, mcu, pin_params):
        self._mcu = mcu
        self._hardware_pwm = False
        self._cycle_time = 0.100
        self._max_duration = 2.
        self._oid = None
        self._mcu.register_config_callback(self._build_config)
        self._pin = pin_params['pin']
        self._invert = pin_params['invert']
        self._start_value = self._shutdown_value = float(self._invert)
        self._is_static = False
        self._last_clock = self._last_cycle_ticks = 0
        self._pwm_max = 0.
        self._set_cmd = self._set_cycle_ticks = None
    def __getstate__(self):
        return {}
    def get_mcu(self):
        return self._mcu
    def setup_max_duration(self, max_duration):
        self._max_duration = max_duration
    def setup_cycle_time(self, cycle_time, hardware_pwm=False):
        self._cycle_time = cycle_time
        self._hardware_pwm = hardware_pwm
    def setup_start_value(self, start_value, shutdown_value, is_static=False):
        if is_static and start_value != shutdown_value:
            raise pins.error("Static pin can not have shutdown value")
        if self._invert:
            start_value = 1. - start_value
            shutdown_value = 1. - shutdown_value
        self._start_value = max(0., min(1., start_value))
        self._shutdown_value = max(0., min(1., shutdown_value))
        self._is_static = is_static
    def _build_config(self):
        cmd_queue = self._mcu.alloc_command_queue()
        curtime = self._mcu.get_printer().get_reactor().monotonic()
        printtime = self._mcu.estimated_print_time(curtime)
        self._last_clock = self._mcu.print_time_to_clock(printtime + 0.200)
        cycle_ticks = self._mcu.seconds_to_clock(self._cycle_time)
        if self._hardware_pwm:
            self._pwm_max = self._mcu.get_constant_float("PWM_MAX")
            if self._is_static:
                self._mcu.add_config_cmd(
                    "set_pwm_out pin=%s cycle_ticks=%d value=%d"
                    % (self._pin, cycle_ticks,
                       self._start_value * self._pwm_max))
                return
            self._mcu.request_move_queue_slot()
            self._oid = self._mcu.create_oid()
            self._mcu.add_config_cmd(
                "config_pwm_out oid=%d pin=%s cycle_ticks=%d value=%d"
                " default_value=%d max_duration=%d"
                % (self._oid, self._pin, cycle_ticks,
                   self._start_value * self._pwm_max,
                   self._shutdown_value * self._pwm_max,
                   self._mcu.seconds_to_clock(self._max_duration)))
            svalue = int(self._start_value * self._pwm_max + 0.5)
            self._mcu.add_config_cmd("queue_pwm_out oid=%d clock=%d value=%d"
                                     % (self._oid, self._last_clock, svalue),
                                     on_restart=True)
            self._set_cmd = self._mcu.lookup_command(
                "queue_pwm_out oid=%c clock=%u value=%hu", cq=cmd_queue)
            return
        # Software PWM
        if self._shutdown_value not in [0., 1.]:
            raise pins.error("shutdown value must be 0.0 or 1.0 on soft pwm")
        if self._is_static:
            self._mcu.add_config_cmd("set_digital_out pin=%s value=%d"
                                     % (self._pin, self._start_value >= 0.5))
            return
        self._mcu.request_move_queue_slot()
        self._oid = self._mcu.create_oid()
        self._mcu.add_config_cmd(
            "config_digital_out oid=%d pin=%s value=%d"
            " default_value=%d max_duration=%d"
            % (self._oid, self._pin, self._start_value >= 1.0,
               self._shutdown_value >= 0.5,
               self._mcu.seconds_to_clock(self._max_duration)))
        self._mcu.add_config_cmd(
            "set_digital_out_pwm_cycle oid=%d cycle_ticks=%d"
            % (self._oid, cycle_ticks))
        self._last_cycle_ticks = cycle_ticks
        svalue = int(self._start_value * cycle_ticks + 0.5)
        self._mcu.add_config_cmd(
            "queue_digital_out oid=%d clock=%d on_ticks=%d"
            % (self._oid, self._last_clock, svalue), is_init=True)
        self._set_cmd = self._mcu.lookup_command(
            "queue_digital_out oid=%c clock=%u on_ticks=%u", cq=cmd_queue)
        self._set_cycle_ticks = self._mcu.lookup_command(
            "set_digital_out_pwm_cycle oid=%c cycle_ticks=%u", cq=cmd_queue)
    def set_pwm(self, print_time, value, cycle_time=None):
        clock = self._mcu.print_time_to_clock(print_time)
        minclock = self._last_clock
        self._last_clock = clock
        if self._invert:
            value = 1. - value
        if self._hardware_pwm:
            v = int(max(0., min(1., value)) * self._pwm_max + 0.5)
            self._set_cmd.send([self._oid, clock, v],
                               minclock=minclock, reqclock=clock)
            return
        # Soft pwm update
        if cycle_time is None:
            cycle_time = self._cycle_time
        cycle_ticks = self._mcu.seconds_to_clock(cycle_time)
        if cycle_ticks != self._last_cycle_ticks:
            self._set_cycle_ticks.send([self._oid, cycle_ticks],
                                       minclock=minclock, reqclock=clock)
            self._last_cycle_ticks = cycle_ticks
        on_ticks = int(max(0., min(1., value)) * float(cycle_ticks) + 0.5)
        self._set_cmd.send([self._oid, clock, on_ticks],
                           minclock=minclock, reqclock=clock)

class MCU_adc:
    def __init__(self, mcu, pin_params):
        self._mcu = mcu
        self._pin = pin_params['pin']
        self._min_sample = self._max_sample = 0.
        self._sample_time = self._report_time = 0.
        self._sample_count = self._range_check_count = 0
        self._report_clock = 0
        self._last_state = (0., 0.)
        self._oid = self._callback = None
        self._mcu.register_config_callback(self._build_config)
        self._inv_max_adc = 0.
    def __getstate__(self):
        return {}
    def get_mcu(self):
        return self._mcu
    def setup_minmax(self, sample_time, sample_count,
                     minval=0., maxval=1., range_check_count=0):
        self._sample_time = sample_time
        self._sample_count = sample_count
        self._min_sample = minval
        self._max_sample = maxval
        self._range_check_count = range_check_count
    def setup_adc_callback(self, report_time, callback):
        self._report_time = report_time
        self._callback = callback
    def get_last_value(self):
        return self._last_state
    def _build_config(self):
        if not self._sample_count:
            return
        self._oid = self._mcu.create_oid()
        self._mcu.add_config_cmd("config_analog_in oid=%d pin=%s" % (
            self._oid, self._pin))
        clock = self._mcu.get_query_slot(self._oid)
        sample_ticks = self._mcu.seconds_to_clock(self._sample_time)
        mcu_adc_max = self._mcu.get_constant_float("ADC_MAX")
        max_adc = self._sample_count * mcu_adc_max
        self._inv_max_adc = 1.0 / max_adc
        self._report_clock = self._mcu.seconds_to_clock(self._report_time)
        min_sample = max(0, min(0xffffffff, int(self._min_sample * max_adc)))
        max_sample = max(0, min(0xffffffff, int(
            math.ceil(self._max_sample * max_adc))))
        self._mcu.add_config_cmd(
            "query_analog_in oid=%d clock=%d sample_ticks=%d sample_count=%d"
            " rest_ticks=%d min_value=%d max_value=%d range_check_count=%d" % (
                self._oid, clock, sample_ticks, self._sample_count,
                self._report_clock, min_sample, max_sample,
                self._range_check_count), is_init=True)
        self._mcu.register_response(self._handle_analog_in_state,
                                    "analog_in_state", self._oid)
    def _handle_analog_in_state(self, params):
        last_value = params['value'] * self._inv_max_adc
        next_clock = self._mcu.clock32_to_clock64(params['next_clock'])
        last_read_clock = next_clock - self._report_clock
        last_read_time = self._mcu.clock_to_print_time(last_read_clock)
        self._last_state = (last_value, last_read_time)
        if self._callback is not None:
            self._callback(last_read_time, last_value)

# Class to retry sending of a query command until a given response is received
class RetryAsyncCommand:
    TIMEOUT_TIME = 5.0
    RETRY_TIME = 0.500
    def __init__(self, serial, name, oid=None):
        self.serial = serial
        self.name = name
        self.oid = oid
        self.reactor = serial.get_reactor()
        self.completion = self.reactor.completion()
        self.min_query_time = self.reactor.monotonic()
        self.serial.register_response(self.handle_callback, name, oid)
    def handle_callback(self, params):
        if params['#sent_time'] >= self.min_query_time:
            self.min_query_time = self.reactor.NEVER
            self.reactor.async_complete(self.completion, params)
    def get_response(self, cmds, cmd_queue, minclock=0, reqclock=0):
        cmd, = cmds
        self.serial.raw_send_wait_ack(cmd, minclock, reqclock, cmd_queue)
        first_query_time = query_time = self.reactor.monotonic()
        while 1:
            params = self.completion.wait(query_time + self.RETRY_TIME)
            if params is not None:
                self.serial.register_response(None, self.name, self.oid)
                return params
            query_time = self.reactor.monotonic()
            if query_time > first_query_time + self.TIMEOUT_TIME:
                self.serial.register_response(None, self.name, self.oid)
                raise serialhdl.error("Timeout on wait for '%s' response"
                                      % (self.name,))
            self.serial.raw_send(cmd, minclock, minclock, cmd_queue)

# Wrapper around query commands
class CommandQueryWrapper:
    def __init__(self, serial, msgformat, respformat, oid=None,
                 cmd_queue=None, is_async=False, error=serialhdl.error):
        self._serial = serial
        self._cmd = serial.get_msgparser().lookup_command(msgformat)
        serial.get_msgparser().lookup_command(respformat)
        self._response = respformat.split()[0]
        self._oid = oid
        self._error = error
        self._xmit_helper = serialhdl.SerialRetryCommand
        if is_async:
            self._xmit_helper = RetryAsyncCommand
        if cmd_queue is None:
            cmd_queue = serial.get_default_command_queue()
        self._cmd_queue = cmd_queue
    def _do_send(self, cmds, minclock, reqclock):
        xh = self._xmit_helper(self._serial, self._response, self._oid)
        reqclock = max(minclock, reqclock)
        try:
            return xh.get_response(cmds, self._cmd_queue, minclock, reqclock)
        except serialhdl.error as e:
            raise self._error(str(e))
    def send(self, data=(), minclock=0, reqclock=0):
        return self._do_send([self._cmd.encode(data)], minclock, reqclock)
    def send_with_preface(self, preface_cmd, preface_data=(), data=(),
                          minclock=0, reqclock=0):
        cmds = [preface_cmd._cmd.encode(preface_data), self._cmd.encode(data)]
        return self._do_send(cmds, minclock, reqclock)

# Wrapper around command sending
class CommandWrapper:
    def __init__(self, serial, msgformat, cmd_queue=None):
        self._serial = serial
        self._cmd = serial.get_msgparser().lookup_command(msgformat)
        if cmd_queue is None:
            cmd_queue = serial.get_default_command_queue()
        self._cmd_queue = cmd_queue
    def send(self, data=(), minclock=0, reqclock=0):
        cmd = self._cmd.encode(data)
        self._serial.raw_send(cmd, minclock, reqclock, self._cmd_queue)

class MCU:
    error = error
    def __init__(self, config, clocksync):
        self._printer = printer = config.get_printer()
        self._clocksync = clocksync
        self._reactor = printer.get_reactor()
        self._name = config.get_name()
        if self._name.startswith('mcu '):
            self._name = self._name[4:]
        # Serial port
        wp = "mcu '%s': " % (self._name)
        self._serial = serialhdl.SerialReader(self._reactor, warn_prefix=wp)
        self._baud = 0
        self._canbus_iface = None
        canbus_uuid = config.get('canbus_uuid', None)
        if canbus_uuid is not None:
            self._serialport = canbus_uuid
            self._canbus_iface = config.get('canbus_interface', 'can0')
            cbid = self._printer.load_object(config, 'canbus_ids')
            cbid.add_uuid(config, canbus_uuid, self._canbus_iface)
        else:
            self._serialport = config.get('serial')
            if not (self._serialport.startswith("/dev/rpmsg_")
                    or self._serialport.startswith("/tmp/klipper_host_")):
                self._baud = config.getint('baud', 250000, minval=2400)
        # Restarts
        restart_methods = [None, 'arduino', 'cheetah', 'command', 'rpi_usb']
        self._restart_method = 'command'
        if self._baud:
            rmethods = {m: m for m in restart_methods}
            self._restart_method = config.getchoice('restart_method',
                                                    rmethods, None)
        self._reset_cmd = self._config_reset_cmd = None
        self._emergency_stop_cmd = None
        self._is_shutdown = self._is_timeout = False
        self._shutdown_clock = 0
        self._shutdown_msg = ""
        # Config building
        printer.lookup_object('pins').register_chip(self._name, self)
        self._oid_count = 0
        self._config_callbacks = []
        self._config_cmds = []
        self._restart_cmds = []
        self._init_cmds = []
        self._pin_map = config.get('pin_map', None)
        self._mcu_freq = 0.
        # Move command queuing
        ffi_main, self._ffi_lib = chelper.get_ffi()
        self._max_stepper_error = config.getfloat('max_stepper_error', 0.000025,
                                                  minval=0.)
        self._reserved_move_slots = 0
        self._stepqueues = []
        self._steppersync = None
        # Stats
        self._get_status_info = {}
        self._stats_sumsq_base = 0.
        self._mcu_tick_avg = 0.
        self._mcu_tick_stddev = 0.
        self._mcu_tick_awake = 0.
        # Register handlers
        printer.register_event_handler("klippy:connect", self._connect)
        printer.register_event_handler("klippy:mcu_identify",
                                       self._mcu_identify)
        printer.register_event_handler("klippy:shutdown", self._shutdown)
        printer.register_event_handler("klippy:disconnect", self._disconnect)
    def __getstate__(self):
        return {}
    # Serial callbacks
    def _handle_mcu_stats(self, params):
        count = params['count']
        tick_sum = params['sum']
        c = 1.0 / (count * self._mcu_freq)
        self._mcu_tick_avg = tick_sum * c
        tick_sumsq = params['sumsq'] * self._stats_sumsq_base
        diff = count*tick_sumsq - tick_sum**2
        self._mcu_tick_stddev = c * math.sqrt(max(0., diff))
        self._mcu_tick_awake = tick_sum / self._mcu_freq
    def _handle_shutdown(self, params):
        if self._is_shutdown:
            return
        self._is_shutdown = True
        clock = params.get("clock")
        if clock is not None:
            self._shutdown_clock = self.clock32_to_clock64(clock)
        self._shutdown_msg = msg = params['static_string_id']
        logging.info("MCU '%s' %s: %s\n%s\n%s", self._name, params['#name'],
                     self._shutdown_msg, self._clocksync.dump_debug(),
                     self._serial.dump_debug())
        prefix = "MCU '%s' shutdown: " % (self._name,)
        if params['#name'] == 'is_shutdown':
            prefix = "Previous MCU '%s' shutdown: " % (self._name,)
        self._printer.invoke_async_shutdown(prefix + msg + error_help(msg))
    def _handle_starting(self, params):
        if not self._is_shutdown:
            self._printer.invoke_async_shutdown("MCU '%s' spontaneous restart"
                                                % (self._name,))
    # Connection phase
    def _check_restart(self, reason):
        start_reason = self._printer.get_start_args().get("start_reason")
        if start_reason == 'firmware_restart':
            return
        logging.info("Attempting automated MCU '%s' restart: %s",
                     self._name, reason)
        self._printer.request_exit('firmware_restart')
        self._reactor.pause(self._reactor.monotonic() + 2.000)
        raise error("Attempt MCU '%s' restart failed" % (self._name,))
    def _connect_file(self, pace=False):
        # In a debugging mode.  Open debug output file and read data dictionary
        start_args = self._printer.get_start_args()
        if self._name == 'mcu':
            out_fname = start_args.get('debugoutput')
            dict_fname = start_args.get('dictionary')
        else:
            out_fname = start_args.get('debugoutput') + "-" + self._name
            dict_fname = start_args.get('dictionary_' + self._name)
        outfile = open(out_fname, 'wb')
        dfile = open(dict_fname, 'rb')
        dict_data = dfile.read()
        dfile.close()
        self._serial.connect_file(outfile, dict_data)
        self._clocksync.connect_file(self._serial, pace)
        # Handle pacing
        if not pace:
            def dummy_estimated_print_time(eventtime):
                return 0.
            self.estimated_print_time = dummy_estimated_print_time
    def _send_config(self, prev_crc):
        # Build config commands
        for cb in self._config_callbacks:
            cb()
        self._config_cmds.insert(0, "allocate_oids count=%d"
                                 % (self._oid_count,))
        # Resolve pin names
        mcu_type = self._serial.get_msgparser().get_constant('MCU')
        ppins = self._printer.lookup_object('pins')
        pin_resolver = ppins.get_pin_resolver(self._name)
        if self._pin_map is not None:
            pin_resolver.add_pin_mapping(mcu_type, self._pin_map)
        for cmdlist in (self._config_cmds, self._restart_cmds, self._init_cmds):
            for i, cmd in enumerate(cmdlist):
                cmdlist[i] = pin_resolver.update_command(cmd)
        # Calculate config CRC
        config_crc = zlib.crc32(
            '\n'.join(self._config_cmds).encode()) & 0xffffffff
        self.add_config_cmd("finalize_config crc=%d" % (config_crc,))
        if prev_crc is not None and config_crc != prev_crc:
            self._check_restart("CRC mismatch")
            raise error("MCU '%s' CRC does not match config" % (self._name,))
        # Transmit config messages (if needed)
        self.register_response(self._handle_starting, 'starting')
        try:
            if prev_crc is None:
                logging.info("Sending MCU '%s' printer configuration...",
                             self._name)
                for c in self._config_cmds:
                    self._serial.send(c)
            else:
                for c in self._restart_cmds:
                    self._serial.send(c)
            # Transmit init messages
            for c in self._init_cmds:
                self._serial.send(c)
        except msgproto.enumeration_error as e:
            enum_name, enum_value = e.get_enum_params()
            if enum_name == 'pin':
                # Raise pin name errors as a config error (not a protocol error)
                raise self._printer.config_error(
                    "Pin '%s' is not a valid pin name on mcu '%s'"
                    % (enum_value, self._name))
            raise
    def _send_get_config(self):
        get_config_cmd = self.lookup_query_command(
            "get_config",
            "config is_config=%c crc=%u move_count=%hu is_shutdown=%c")
        if self.is_fileoutput():
            return { 'is_config': 0, 'move_count': 500, 'crc': 0 }
        config_params = get_config_cmd.send()
        if self._is_shutdown:
            raise error("MCU '%s' error during config: %s" % (
                self._name, self._shutdown_msg))
        if config_params['is_shutdown']:
            raise error("Can not update MCU '%s' config as it is shutdown" % (
                self._name,))
        return config_params
    def _log_info(self):
        msgparser = self._serial.get_msgparser()
        message_count = len(msgparser.get_messages())
        version, build_versions = msgparser.get_version_info()
        log_info = [
            "Loaded MCU '%s' %d commands (%s / %s)"
            % (self._name, message_count, version, build_versions),
            "MCU '%s' config: %s" % (self._name, " ".join(
                ["%s=%s" % (k, v) for k, v in self.get_constants().items()]))]
        return "\n".join(log_info)
    def _connect(self):
        config_params = self._send_get_config()
        if not config_params['is_config']:
            if self._restart_method == 'rpi_usb':
                # Only configure mcu after usb power reset
                self._check_restart("full reset before config")
            # Not configured - send config and issue get_config again
            self._send_config(None)
            config_params = self._send_get_config()
            if not config_params['is_config'] and not self.is_fileoutput():
                raise error("Unable to configure MCU '%s'" % (self._name,))
        else:
            start_reason = self._printer.get_start_args().get("start_reason")
            if start_reason == 'firmware_restart':
                raise error("Failed automated reset of MCU '%s'"
                            % (self._name,))
            # Already configured - send init commands
            self._send_config(config_params['crc'])
        # Setup steppersync with the move_count returned by get_config
        move_count = config_params['move_count']
        if move_count < self._reserved_move_slots:
            raise error("Too few moves available on MCU '%s'" % (self._name,))
        ffi_main, ffi_lib = chelper.get_ffi()
        self._steppersync = ffi_main.gc(
            ffi_lib.steppersync_alloc(self._serial.serialqueue,
                                      self._stepqueues, len(self._stepqueues),
                                      move_count-self._reserved_move_slots),
            ffi_lib.steppersync_free)
        ffi_lib.steppersync_set_time(self._steppersync, 0., self._mcu_freq)
        # Log config information
        move_msg = "Configured MCU '%s' (%d moves)" % (self._name, move_count)
        logging.info(move_msg)
        log_info = self._log_info() + "\n" + move_msg
        self._printer.set_rollover_info(self._name, log_info, log=False)
    def _mcu_identify(self):
        if self.is_fileoutput():
            self._connect_file()
        else:
            resmeth = self._restart_method
            if resmeth == 'rpi_usb' and not os.path.exists(self._serialport):
                # Try toggling usb power
                self._check_restart("enable power")
            try:
                if self._canbus_iface is not None:
                    cbid = self._printer.lookup_object('canbus_ids')
                    nodeid = cbid.get_nodeid(self._serialport)
                    self._serial.connect_canbus(self._serialport, nodeid,
                                                self._canbus_iface)
                elif self._baud:
                    # Cheetah boards require RTS to be deasserted
                    # else a reset will trigger the built-in bootloader.
                    rts = (resmeth != "cheetah")
                    self._serial.connect_uart(self._serialport, self._baud, rts)
                else:
                    self._serial.connect_pipe(self._serialport)
                self._clocksync.connect(self._serial)
            except serialhdl.error as e:
                raise error(str(e))
        logging.info(self._log_info())
        ppins = self._printer.lookup_object('pins')
        pin_resolver = ppins.get_pin_resolver(self._name)
        for cname, value in self.get_constants().items():
            if cname.startswith("RESERVE_PINS_"):
                for pin in value.split(','):
                    pin_resolver.reserve_pin(pin, cname[13:])
        self._mcu_freq = self.get_constant_float('CLOCK_FREQ')
        self._stats_sumsq_base = self.get_constant_float('STATS_SUMSQ_BASE')
        self._emergency_stop_cmd = self.lookup_command("emergency_stop")
        self._reset_cmd = self.try_lookup_command("reset")
        self._config_reset_cmd = self.try_lookup_command("config_reset")
        ext_only = self._reset_cmd is None and self._config_reset_cmd is None
        msgparser = self._serial.get_msgparser()
        mbaud = msgparser.get_constant('SERIAL_BAUD', None)
        if self._restart_method is None and mbaud is None and not ext_only:
            self._restart_method = 'command'
        version, build_versions = msgparser.get_version_info()
        self._get_status_info['mcu_version'] = version
        self._get_status_info['mcu_build_versions'] = build_versions
        self._get_status_info['mcu_constants'] = msgparser.get_constants()
        self.register_response(self._handle_shutdown, 'shutdown')
        self.register_response(self._handle_shutdown, 'is_shutdown')
        self.register_response(self._handle_mcu_stats, 'stats')
    # Config creation helpers
    def setup_pin(self, pin_type, pin_params):
        pcs = {'endstop': MCU_endstop,
               'digital_out': MCU_digital_out, 'pwm': MCU_pwm, 'adc': MCU_adc}
        if pin_type not in pcs:
            raise pins.error("pin type %s not supported on mcu" % (pin_type,))
        return pcs[pin_type](self, pin_params)
    def create_oid(self):
        self._oid_count += 1
        return self._oid_count - 1
    def register_config_callback(self, cb):
        self._config_callbacks.append(cb)
    def add_config_cmd(self, cmd, is_init=False, on_restart=False):
        if is_init:
            self._init_cmds.append(cmd)
        elif on_restart:
            self._restart_cmds.append(cmd)
        else:
            self._config_cmds.append(cmd)
    def get_query_slot(self, oid):
        slot = self.seconds_to_clock(oid * .01)
        t = int(self.estimated_print_time(self._reactor.monotonic()) + 1.5)
        return self.print_time_to_clock(t) + slot
    def register_stepqueue(self, stepqueue):
        self._stepqueues.append(stepqueue)
    def request_move_queue_slot(self):
        self._reserved_move_slots += 1
    def seconds_to_clock(self, time):
        return int(time * self._mcu_freq)
    def get_max_stepper_error(self):
        return self._max_stepper_error
    # Wrapper functions
    def get_printer(self):
        return self._printer
    def get_name(self):
        return self._name
    def register_response(self, cb, msg, oid=None):
        self._serial.register_response(cb, msg, oid)
    def alloc_command_queue(self):
        return self._serial.alloc_command_queue()
    def lookup_command(self, msgformat, cq=None):
        return CommandWrapper(self._serial, msgformat, cq)
    def lookup_query_command(self, msgformat, respformat, oid=None,
                             cq=None, is_async=False):
        return CommandQueryWrapper(self._serial, msgformat, respformat, oid,
                                   cq, is_async, self._printer.command_error)
    def try_lookup_command(self, msgformat):
        try:
            return self.lookup_command(msgformat)
        except self._serial.get_msgparser().error as e:
            return None
    def lookup_command_tag(self, msgformat):
        all_msgs = self._serial.get_msgparser().get_messages()
        return {fmt: msgtag for msgtag, msgtype, fmt in all_msgs}[msgformat]
    def get_enumerations(self):
        return self._serial.get_msgparser().get_enumerations()
    def get_constants(self):
        return self._serial.get_msgparser().get_constants()
    def get_constant_float(self, name):
        return self._serial.get_msgparser().get_constant_float(name)
    def print_time_to_clock(self, print_time):
        return self._clocksync.print_time_to_clock(print_time)
    def clock_to_print_time(self, clock):
        return self._clocksync.clock_to_print_time(clock)
    def estimated_print_time(self, eventtime):
        return self._clocksync.estimated_print_time(eventtime)
    def clock32_to_clock64(self, clock32):
        return self._clocksync.clock32_to_clock64(clock32)
    # Restarts
    def _disconnect(self):
        self._serial.disconnect()
        self._steppersync = None
    def _shutdown(self, force=False):
        if (self._emergency_stop_cmd is None
            or (self._is_shutdown and not force)):
            return
        self._emergency_stop_cmd.send()
    def _restart_arduino(self):
        logging.info("Attempting MCU '%s' reset", self._name)
        self._disconnect()
        serialhdl.arduino_reset(self._serialport, self._reactor)
    def _restart_cheetah(self):
        logging.info("Attempting MCU '%s' Cheetah-style reset", self._name)
        self._disconnect()
        serialhdl.cheetah_reset(self._serialport, self._reactor)
    def _restart_via_command(self):
        if ((self._reset_cmd is None and self._config_reset_cmd is None)
            or not self._clocksync.is_active()):
            logging.info("Unable to issue reset command on MCU '%s'",
                         self._name)
            return
        if self._reset_cmd is None:
            # Attempt reset via config_reset command
            logging.info("Attempting MCU '%s' config_reset command", self._name)
            self._is_shutdown = True
            self._shutdown(force=True)
            self._reactor.pause(self._reactor.monotonic() + 0.015)
            self._config_reset_cmd.send()
        else:
            # Attempt reset via reset command
            logging.info("Attempting MCU '%s' reset command", self._name)
            self._reset_cmd.send()
        self._reactor.pause(self._reactor.monotonic() + 0.015)
        self._disconnect()
    def _restart_rpi_usb(self):
        logging.info("Attempting MCU '%s' reset via rpi usb power", self._name)
        self._disconnect()
        chelper.run_hub_ctrl(0)
        self._reactor.pause(self._reactor.monotonic() + 2.)
        chelper.run_hub_ctrl(1)
    def microcontroller_restart(self):
        if self._restart_method == 'rpi_usb':
            self._restart_rpi_usb()
        elif self._restart_method == 'command':
            self._restart_via_command()
        elif self._restart_method == 'cheetah':
            self._restart_cheetah()
        else:
            self._restart_arduino()
    # Misc external commands
    def is_fileoutput(self):
        return self._printer.get_start_args().get('debugoutput') is not None
    def is_shutdown(self):
        return self._is_shutdown
    def get_shutdown_clock(self):
        return self._shutdown_clock
    def flush_moves(self, print_time):
        if self._steppersync is None:
            return
        clock = self.print_time_to_clock(print_time)
        if clock < 0:
            return
        ret = self._ffi_lib.steppersync_flush(self._steppersync, clock)
        if ret:
            raise error("Internal error in MCU '%s' stepcompress"
                        % (self._name,))
    def check_active(self, print_time, eventtime):
        if self._steppersync is None:
            return
        offset, freq = self._clocksync.calibrate_clock(print_time, eventtime)
        self._ffi_lib.steppersync_set_time(self._steppersync, offset, freq)
        if (self._clocksync.is_active() or self.is_fileoutput()
            or self._is_timeout):
            return
        self._is_timeout = True
        logging.info("Timeout with MCU '%s' (eventtime=%f)",
                     self._name, eventtime)
        self._printer.invoke_shutdown("Lost communication with MCU '%s'" % (
            self._name,))
    def get_status(self, eventtime=None):
        return dict(self._get_status_info)
    def stats(self, eventtime):
        load = "mcu_awake=%.03f mcu_task_avg=%.06f mcu_task_stddev=%.06f" % (
            self._mcu_tick_awake, self._mcu_tick_avg, self._mcu_tick_stddev)
        stats = ' '.join([load, self._serial.stats(eventtime),
                          self._clocksync.stats(eventtime)])
        parts = [s.split('=', 1) for s in stats.split()]
        last_stats = {k:(float(v) if '.' in v else int(v)) for k, v in parts}
        self._get_status_info['last_stats'] = last_stats
        return False, '%s: %s' % (self._name, stats)

Common_MCU_errors = {
    ("Timer too close",): """
This often indicates the host computer is overloaded. Check
for other processes consuming excessive CPU time, high swap
usage, disk errors, overheating, unstable voltage, or
similar system problems on the host computer.""",
    ("Missed scheduling of next ",): """
This is generally indicative of an intermittent
communication failure between micro-controller and host.""",
    ("ADC out of range",): """
This generally occurs when a heater temperature exceeds
its configured min_temp or max_temp.""",
    ("Rescheduled timer in the past", "Stepper too far in past"): """
This generally occurs when the micro-controller has been
requested to step at a rate higher than it is capable of
obtaining.""",
    ("Command request",): """
This generally occurs in response to an M112 G-Code command
or in response to an internal error in the host software.""",
}

def error_help(msg):
    for prefixes, help_msg in Common_MCU_errors.items():
        for prefix in prefixes:
            if msg.startswith(prefix):
                return help_msg
    return ""

def add_printer_objects(config):
    printer = config.get_printer()
    reactor = printer.get_reactor()
    mainsync = clocksync.ClockSync(reactor)
    printer.add_object('mcu', MCU(config.getsection('mcu'), mainsync))
    for s in config.get_prefix_sections('mcu '):
        printer.add_object(s.section, MCU(
            s, clocksync.SecondarySync(reactor, mainsync)))

def get_printer_mcu(printer, name):
    if name == 'mcu':
        return printer.lookup_object(name)
    return printer.lookup_object('mcu ' + name)<|MERGE_RESOLUTION|>--- conflicted
+++ resolved
@@ -138,19 +138,13 @@
         self._oid = self._mcu.create_oid()
         self._home_cmd = self._query_cmd = None
         self._mcu.register_config_callback(self._build_config)
-<<<<<<< HEAD
-        self._min_query_time = self._last_sent_time = 0.
-        self._next_query_print_time = self._end_home_time = 0.
-        self._trigger_completion = self._home_completion = None
-    def __getstate__(self):
-        return {}
-=======
         self._trigger_completion = None
         self._rest_ticks = 0
         ffi_main, ffi_lib = chelper.get_ffi()
         self._trdispatch = ffi_main.gc(ffi_lib.trdispatch_alloc(), ffi_lib.free)
         self._trsyncs = [MCU_trsync(mcu, self._trdispatch)]
->>>>>>> 60ff1e82
+    def __getstate__(self):
+        return {}
     def get_mcu(self):
         return self._mcu
     def add_stepper(self, stepper):
