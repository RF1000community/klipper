--- conflicted
+++ resolved
@@ -317,14 +317,7 @@
         if msg:
             ok_msg = "ok %s\n" % (msg,)
         try:
-<<<<<<< HEAD
-            if msg:
-                os.write(self.fd, "ok {}\n".format(msg).encode())
-            else:
-                os.write(self.fd, b"ok\n")
-=======
-            os.write(self.fd, ok_msg)
->>>>>>> 87d1a3d3
+            os.write(self.fd, ok_msg.encode())
         except os.error:
             logging.exception("Write g-code ack")
         self.need_ack = False
