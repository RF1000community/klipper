--- conflicted
+++ resolved
@@ -174,13 +174,8 @@
         if ret:
             raise error("Internal error in stepcompress")
     def is_active_axis(self, axis):
-<<<<<<< HEAD
-        return self._ffi_lib.itersolve_is_active_axis(
-            self._stepper_kinematics, axis.encode())
-=======
         ffi_main, ffi_lib = chelper.get_ffi()
         return ffi_lib.itersolve_is_active_axis(self._stepper_kinematics, axis.encode('ascii'))
->>>>>>> 6a16f515
 
 # Helper code to build a stepper object from a config section
 def PrinterStepper(config, units_in_radians=False):
