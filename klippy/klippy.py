--- conflicted
+++ resolved
@@ -4,15 +4,10 @@
 # Copyright (C) 2016-2020  Kevin O'Connor <kevin@koconnor.net>
 #
 # This file may be distributed under the terms of the GNU GPLv3 license.
-<<<<<<< HEAD
-import sys, os, gc, optparse, logging, time, threading, collections, importlib
-import util, reactor, queuelogger, msgproto, homing, signal
-import gcode, configfile, pins, mcu, toolhead, webhooks, traceback
-=======
 import sys, os, gc, optparse, logging, time, collections, importlib
 import util, reactor, queuelogger, msgproto
 import gcode, configfile, pins, mcu, toolhead, webhooks
->>>>>>> c429fbdc
+import signal
 
 message_ready = "Printer is ready"
 
