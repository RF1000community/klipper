--- conflicted
+++ resolved
@@ -36,21 +36,12 @@
             self.rails[3].setup_itersolve('cartesian_stepper_alloc', b'y')
             dc_rail_0 = idex_modes.DualCarriagesRail(
                 self.printer, self.rails[0], axis=0, active=True,
-<<<<<<< HEAD
-                stepper_alloc_active=('corexy_stepper_alloc',b'-'),
-                stepper_alloc_inactive=('cartesian_reverse_stepper_alloc',b'y'))
-            dc_rail_1 = idex_modes.DualCarriagesRail(
-                self.printer, self.rails[3], axis=0, active=False,
-                stepper_alloc_active=('corexy_stepper_alloc',b'+'),
-                stepper_alloc_inactive=('cartesian_stepper_alloc',b'y'))
-=======
                 stepper_alloc_active=('corexy_stepper_alloc', b'-'),
                 stepper_alloc_inactive=('cartesian_reverse_stepper_alloc',b'y'))
             dc_rail_1 = idex_modes.DualCarriagesRail(
                 self.printer, self.rails[3], axis=0, active=False,
                 stepper_alloc_active=('corexy_stepper_alloc', b'+'),
                 stepper_alloc_inactive=('cartesian_stepper_alloc', b'y'))
->>>>>>> dbafeb88
             self.dc_module = idex_modes.DualCarriages(self.printer,
                         dc_rail_0, dc_rail_1, axis=0)
         for s in self.get_steppers():
