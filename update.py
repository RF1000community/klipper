import os
import subprocess
import requests

from os.path import dirname
from kivy.app import App
from kivy.clock import Clock
from kivy.uix.screenmanager import Screen

from . import parameters as p
<<<<<<< HEAD
from .elements import *
from .git_update import GitHelper
from .settings import SetItem
=======
from .settings import SetItem
from .elements import Divider, BasePopup
>>>>>>> a9939e37
if not "KGUI_TESTING" in os.environ:
    from util import get_git_version

class UpdateScreen(Screen):
    def __init__(self, **kwargs):
        super().__init__(**kwargs)
        self.githelper = GitHelper()
        Clock.schedule_once(self.draw_releases, 0)

    def draw_releases(self, dt):
        if not "KGUI_TESTING" in os.environ:
            self.ids.message.text = "You're on Version " + get_git_version()
        self.ids.box.clear_widgets()
        self.ids.box.add_widget(Divider(pos_hint={'center_x':0.5}))

        releases = requests.get("https://api.github.com/repos/D4SK/klipperui/releases")
        if releases.ok:
            releases = releases.json()
            for release in releases:
                self.ids.box.add_widget(SIRelease(release['tag_name'], release['published_at'].split("T")[0]))

        branches = requests.get("https://api.github.com/repos/D4SK/klipperui/branches")
        if branches.ok:
            branches = branches.json()
            for branch in branches:
                self.ids.box.add_widget(SIRelease(branch['name'], "for development only"))

class UpdatePopup(BasePopup):
    def __init__(self, version, details, **kwargs):
        self.version = version
        self.details = details
        super().__init__(**kwargs)

    def update(self):
        self.githelper.install_release(self.version)


class SIRelease(SetItem):
    """
    version     version number or branch name
    details     extra info like release date
    current     True if this is the currently installed release
    unstable    True if beta/testing/development release or branch
    """

    def __init__(self, version, details, current=False, unstable=False, **kwargs):
        self.version = version
        self.details = details
        self.current = current
        self.unstable = unstable
        self.left_title = version
        self.right_title = details
        super().__init__(**kwargs)

    def on_release(self, **kwargs):
        super().on_release(**kwargs)
        UpdatePopup(self.version, self.details).open()<|MERGE_RESOLUTION|>--- conflicted
+++ resolved
@@ -8,14 +8,9 @@
 from kivy.uix.screenmanager import Screen
 
 from . import parameters as p
-<<<<<<< HEAD
-from .elements import *
 from .git_update import GitHelper
 from .settings import SetItem
-=======
-from .settings import SetItem
 from .elements import Divider, BasePopup
->>>>>>> a9939e37
 if not "KGUI_TESTING" in os.environ:
     from util import get_git_version
 
