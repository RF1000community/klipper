--- conflicted
+++ resolved
@@ -896,12 +896,7 @@
             SPI_CFG_CMD % (SPI_OID, cs_pin),
             bus_cmd,
         ]
-<<<<<<< HEAD
-        config_str = ('\n'.join(cfg_cmds)).encode("utf-8")
-        config_crc = zlib.crc32(config_str) & 0xffffffff
-=======
         config_crc = zlib.crc32('\n'.join(cfg_cmds).encode()) & 0xffffffff
->>>>>>> dbafeb88
         cfg_cmds.append(FINALIZE_CFG_CMD % (config_crc,))
         for cmd in cfg_cmds:
             self._serial.send(cmd)
@@ -920,8 +915,7 @@
         input_sha = hashlib.sha1()
         sd_sha = hashlib.sha1()
         klipper_bin_path = self.board_config['klipper_bin_path']
-        fw_path = self.board_config.get('firmware_path', "firmware.bin")\
-                  .encode("utf-8")
+        fw_path = self.board_config.get('firmware_path', "firmware.bin")
         try:
             with open(klipper_bin_path, 'rb') as local_f:
                 with self.fatfs.open_file(fw_path, "wb") as sd_f:
@@ -983,7 +977,7 @@
         cur_fw_sha = None
         if not validation_passed:
             cur_fw_path = self.board_config.get('current_firmware_path',
-                                                "FIRMWARE.CUR").encode("utf-8")
+                                                "FIRMWARE.CUR")
             try:
                 with self.fatfs.open_file(cur_fw_path, 'r') as sd_f:
                     cur_fw_sha = hashlib.sha1()
