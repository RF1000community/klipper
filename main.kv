--- conflicted
+++ resolved
@@ -491,11 +491,7 @@
         enabled: False
         canvas:
             Color:
-<<<<<<< HEAD
-                rgba: (1,1,1,1) if self.enabled else p.btn_disabled
-=======
                 rgba: root.label_color #if self.enabled else p.button_disabled
->>>>>>> 4e56ea2d
             Triangle:
                 points: (self.x+self.width/2+w/2, self.center_y- w, self.x+self.width/2+w/2, self.center_y+ w, self.x+self.width/2-w/2, self.center_y)
             Color:
@@ -528,12 +524,8 @@
             valign: 'top'
             padding_y: 10
         Label:
-<<<<<<< HEAD
-            color: p.btn_disabled
-=======
             color: root.label_color
             #color: p.button_disabled
->>>>>>> 4e56ea2d
             text: root.title_lower
             size: btn_load.size
             text_size: self.size
@@ -551,11 +543,7 @@
         enabled: False
         canvas:
             Color:
-<<<<<<< HEAD
-                rgba: (1,1,1,1) if self.enabled else p.btn_disabled
-=======
                 rgba: root.label_color #if self.enabled else p.button_disabled
->>>>>>> 4e56ea2d
             Triangle:
                 points: (self.x+self.width/2-w/2, self.center_y- w, self.x+self.width/2-w/2, self.center_y+ w, self.x+self.width/2+w/2, self.center_y)
             Color:
