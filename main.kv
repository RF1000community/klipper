#:kivy 1.8.0
#:import Factory kivy.factory.Factory
#:import p parameters
#:set tab_height 100
#:set btn_play_size 64
#:set h 1.155*btn_play_size
#:set btn_height 64
#:set home_col_height 133
Tabs:

<Tabs@TabbedPanel>:
    tab_pos: 'bottom_mid'
    tab_width: p.screen_width/3
    tab_height: tab_height
    do_default_tab: False
    HomeTab:
        id: home_tab
    FileTab:
        id: file_tab
    SettingTab:
        id: set_tab

# HOME -------------------------------------------------------------
<HomeTab@TabbedPanelItem>:
    background_down: '' # dadurch nimmt es background color an, sowieso immer mit dessen opacity auch waere es ein bild
    background_normal: 'Logos/Black.png'
    background_color: p.background
    canvas:
        Rectangle:
            source: 'Logos/HomeIcon.png'
            size: 100, 100
            pos: 50, 0
        Color:
            rgba: p.accent if self.state == 'down' else [0, 0, 0, 0]
        Rectangle:
            size: self.width, 4
            pos: self.pos
    FloatLayout:
        Background:
            pos_hint: {'x':0,'y':0}
            size_hint: 1,1
        Label:
            id: l_time_remaining
            text: "2:32h remaining"
            size_hint: None, None
            size: p.screen_width-2*p.padding, p.normal_font
            text_size: self.size
            font_size: p.normal_font
            pos: p.padding, 33 + tab_height
            halign: 'left'
            valign: 'bottom'
        ProgressBar:
            id: progress_bar
            max: 1
            value: 0.3
            size_hint: None, None
            size: p.screen_width-2*p.padding, 5
            pos: p.padding, l_time_remaining.top+14
        Label:
            id: l_filename
            text: "Cube_tesfforprintfinalfinalnew2"
            size_hint: None, None
            size: 300,134
            text_size: self.size
            font_size: p.large_font
            pos: p.padding, progress_bar.top
            shorten: True
            halign: 'left'
            valign: 'middle'
        Btn_Stop:
            id: btn_stop
            size: 118,118
            center_y: l_filename.center_y
            center_x: p.screen_width - btn_play_size/2 -p.padding
        Btn_Play:
            on_release: hs_manager.current = 'printingscreen'
            size: btn_stop.size
            y: btn_stop.y
            right: btn_stop.x
        SI_Divider:
            id: top_divider
            pos: 0, l_filename.top
        HomeScreenManager:
            id: hs_manager
            size_hint: None, None
            size: p.screen_width, p.screen_height-top_divider.top
            pos: root.x, top_divider.top
        Btn_Temp:
            on_release:
                Factory.BasePopup().open()
            large_value: "239°C"
            small_value: "240+0°C"
            red: True
            id: temp_B
            size: 190,100
            x: p.padding-20
            center_y: p.padding+btn_height/2+ top_divider.top
        Btn_Temp:
            large_value: "18°C"
            small_value: "Off"
            id: temp_A
            size: 190,100
            x: p.padding-20
            center_y: p.padding+btn_height + temp_B.center_y
        Btn_Temp:
            large_value: "72°C"
            small_value: "70+0°C"
            red: True
            id: temp_bed
            size: 190,100
            x: p.padding-20
            center_y: p.padding+btn_height+ temp_A.center_y
<HomeScreenManager@ScreenManager>:
    HomeScreen:
    PrintingScreen:
<PrintingScreen@Screen>:
    name: "printingscreen"
    FloatLayout:
        Btn_Temp:
            large_value: "55%"
            small_value: "Print Cooling"
            id: temp_cooling
            size: 190,100
            x: p.padding-20
            center_y: 420
        Btn_Temp:
            large_value: "100%"
            small_value: "Material Flow"
            id: temp_flowrate
            size: 190,100
            x: p.padding-20
            center_y: p.padding+btn_height + temp_cooling.center_y
        Btn_Temp:
            large_value: "100%"
            small_value: "Print Speed"
            id: temp_speed
            size: 190,100
            x: p.padding-20
            center_y: p.padding+btn_height+ temp_flowrate.center_y
<HomeScreen@Screen>:
    name: "homescreen"
    FloatLayout:
        Btn_Arrow:
            dir_right: True
            id: btn_right_B
            size: btn_height, btn_height
            y: 50
            right: p.screen_width-34
        Btn_Arrow:
            dir_right: True
            id: btn_right_A
            size: btn_height, btn_height
            y: btn_right_B.top+p.padding
            x: btn_right_B.x
        Btn_Triple:
            id: btn_tr_B
            y: btn_right_B.y
            right: btn_right_B.x
        Btn_Triple:
            id: btn_tr_A
            y: btn_right_A.y
            right: btn_right_A.x
        Btn_Arrow:
            id: btn_left_B
            size: btn_height, btn_height
            y: btn_right_B.y
            right: btn_tr_B.x
        Btn_Arrow:
            id: btn_left_A
            size: btn_height, btn_height
            y: btn_tr_A.y
            right: btn_tr_A.x
        Btn_Outline:
            id: btn_calibrate
            title: "Mesh Bed Leveling"
            size: btn_tr_B.size
            pos: btn_tr_B.x, btn_tr_A.top +p.padding
        Btn_TripleZ:
            id: btn_tr_Z
            height: xy_field.height
            h1: self.height/3
            h2: self.height/3
            h3: self.height/3
            width: self.height/3
            right: btn_calibrate.right
            top: root.height-p.padding
        XyField:
            id: xy_field
            size_hint: None, None
            size: 280, 260
            point_radius: 10
            x: p.padding
            top: root.height-p.padding
<<<<<<< HEAD
            activated: False
            canvas:
                Color:
                    rgba: p.light_gray if self.activated else p.button
                RoundedRectangle:
                    size: self.size
                    pos: self.pos
                    radius: [p.radius]
                Color:
                    rgba: 1,1,1,1
                Ellipse:
                    size: self.point_radius*2,self.point_radius*2
                    pos: self.point_pos[0]+self.pos[0], self.point_pos[1]+self.pos[1]
=======
        Label:
            id: xy_display
            size: self.texture_size
            size_hint: None, None
            x: xy_field.x
            y: xy_field.y - self.height
            color: p.light_gray
            font_size: p.extra_small_font
            text: xy_field.display

<PrintingScreen@Screen>:
    name: "printingscreen"
    Label:
        id:l
        text: "PrintingScreen"
>>>>>>> e02eb180


<BaseButton>:
    pressed: False
    on_press: self.pressed = True
    on_release: self.pressed = False
    title: ''
    size_hint: None, None
    enabled: True
    canvas.before:
        Color:
            rgba: p.translucent_white if self.pressed else [0,0,0,0]
        RoundedRectangle:
            radius: [p.radius,]
            pos: self.pos
            size: self.size
    Label:
        text: root.title
        size: root.size
        text_size: self.size
        pos: root.pos        
        font_size: p.normal_font
        valign: 'middle'
        halign: 'center'
<Btn_Stop>:
    canvas.before:
        Color:
            rgba: p.red if self.enabled else [0,0,0,0]
        Rectangle:
            pos: self.center_x-btn_play_size/2,self.center_y-btn_play_size/2
            size: btn_play_size,btn_play_size
<Btn_Play>:
    paused: False
    canvas.before:
        Color:
            rgba: 1,1,1,1 if self.enabled and self.paused else 0
        Rectangle:
            pos: self.center_x-btn_play_size/2, self.center_y-btn_play_size/2
            size: 0.4*btn_play_size,btn_play_size
        Rectangle:
            pos: self.center_x+btn_play_size/2-0.4*btn_play_size, self.center_y-btn_play_size/2
            size: 0.4*btn_play_size,btn_play_size
            canvas:
        Color:
            rgba: 1,1,1,1 if self.enabled and not self.paused else 0
        Triangle:
            points: self.center_x-btn_play_size/2, self.center_y- h/2, self.center_x-btn_play_size/2, self.center_y+ h/2, self.center_x+btn_play_size/2, self.center_y
<Btn>:
    title: ''
    canvas.before:
        Color:
            rgba: p.medium_gray
        RoundedRectangle:
            radius: [p.radius,]
            pos: self.pos
            size: self.size
<Btn_Outline>:
    title: ''
    canvas.before:
        Color:
            rgba: p.button_outline
        Line:
            rounded_rectangle: (self.x, self.y, self.width, self.height, p.radius)
            width: 1
<Btn_Arrow>:
    #:set v 48
    #:set w 24
    dir_right: False
    canvas.before:
        Color:
            rgba: p.medium_gray
        Triangle:
            points: [self.x+self.width/2-w/2, self.center_y- v/2, self.x+self.width/2-w/2, self.center_y+ v/2, self.x+self.width/2+w/2, self.center_y] if self.dir_right else [self.x+self.width/2+w/2, self.center_y- v/2, self.x+self.width/2+w/2, self.center_y+ v/2, self.x+self.width/2-w/2, self.center_y]
<Btn_Triple>:
    title1: 'Unload'
    title2: ''
    title3: 'Load'
    w1: 77
    w2: 68
    w3: 68
    size_hint: None, None
    size: self.w1+self.w2+self.w3, btn_height
    canvas:
        Color:
            rgba: p.button
        RoundedRectangle:
            pos: self.pos
            size: self.size
            radius: [p.radius,]
        Color:
            rgba: p.medium_light_gray
        Rectangle:
            pos: self.x+self.w1, self.y+6
            size: 1,self.height-12
        Rectangle:
            pos: self.x+self.w1+1+self.w2, self.y+6
            size: 1,self.height-12
    BaseButton:
        title: root.title1
        size: root.w1, root.height
        pos: root.pos
        canvas.before:
            Clear
            Color:
                rgba: p.translucent_white if self.pressed else [0,0,0,0]
            RoundedRectangle:
                radius: [p.radius, 0,0,p.radius]
                size: self.size
                pos: self.pos
    BaseButton:
        title: root.title2
        size: root.w2, root.height
        pos: root.x + root.w1,root.y
        canvas.before:
            Clear
            Color:
                rgba: p.translucent_white if self.pressed else [0,0,0,0]
            Rectangle:
                size: self.size
                pos: self.pos
    BaseButton:
        title: root.title3
        size: root.w3, root.height
        pos: root.x + root.w1+root.w2,root.y
        canvas.before:
            Clear
            Color:
                rgba: p.translucent_white if self.pressed else [0,0,0,0]
            RoundedRectangle:
                radius: [0,p.radius,p.radius, 0]
                size: self.size
                pos: self.pos
<Btn_TripleZ>:
    h1: 85
    h2: 85
    h3: 85
    size_hint: None, None
    canvas:
        Color:
            rgba: p.button_outline
        Line:
            rounded_rectangle: (self.x, self.y, self.width, self.height, p.radius)
        Color:
            rgba: p.button_outline
        Rectangle:
            pos: self.x+6, self.y+self.h1
            size: self.width-12,1
        Rectangle:
            pos: self.x+6, self.y+self.h1+self.h2
            size: self.width-12,1
        Color: 
            rgba: 1,1,1,1
        #:set t 12
        #:set u 24 #Triangle has this size x2
        Triangle:
            points: self.center_x-u,self.y+self.h1/2+t, self.center_x+u, self.y+self.h1/2+t, self.center_x, self.y+self.h1/2-t
        Triangle:
            points: self.center_x-u,self.top-self.h3/2-t, self.center_x+u, self.top-self.h3/2-t, self.center_x, self.top-self.h3/2+t
        Rectangle:
            source: 'Logos/HomeIcon.png'
            size: 64, 64
            pos: self.center_x-32, self.center_y-32
    BaseButton:
        size: root.width, root.h1
        pos: root.x, root.y
        canvas.before:
            Clear
            Color:
                rgba: p.translucent_white if self.pressed else [0,0,0,0]
            RoundedRectangle:
                radius: [0,0,p.radius,p.radius]
                size: self.size
                pos: self.pos
    BaseButton:
        size: root.width, root.h2
        pos: root.x, root.y+root.h1
        canvas.before:
            Clear
            Color:
                rgba: p.translucent_white if self.pressed else [0,0,0,0]
            Rectangle:
                size: self.size
                pos: self.pos
    BaseButton:
        size: root.width, root.h3
        pos: root.x, root.top-root.h3
        canvas.before:
            Clear
            Color:
                rgba: p.translucent_white if self.pressed else [0,0,0,0]
            RoundedRectangle:
                radius: [p.radius,p.radius,0,0]
                size: self.size
                pos: self.pos       
<Btn_Temp>:
    red: False
    large_value: "--"
    small_value: "--"
    Label:
        padding_x: 15
        color: p.red if root.red else [1,1,1,1]
        text: root.large_value
        size_hint: None, None
        size: root.width, btn_height+16#to compensate for the font being 8px below top when set to 'top'
        text_size: self.size
        center_y: root.center_y
        right: root.right
        font_size: p.large_font
        valign: 'top'
        halign: 'right'
    Label:
        padding_x: 15
        color: p.light_gray
        text: root.small_value
        size_hint: None, None
        size: root.width, btn_height+9
        text_size: self.size
        center_y: root.center_y
        right: root.right
        font_size: p.normal_font
        valign: 'bottom'
        halign: 'right'


<BasePopup>:
    title_size: p.large_font
    title_align: 'center'
    background_color: [0,0,0,0.5] #reduces background darkening from 0.7
    size_hint: 0.67, 0.3
    pos_hint: {'center_y': 0.55}
<P_Single@BasePopup>:
    l_cancel: 'Cancel'
    canvas:
        Color:
            rgba: p.divider
        Rectangle:
            pos: self.x, self.top
            size: self.width, 1
    FloatLayout:
        BaseButton:
            on_release:
                root.dismiss()
            title: root.l_cancel
            pos: root.pos
            size: root.width/2, root.width
            canvas:
                Color:# Highlight pressed button
                    rgba: 0.4,0.4,0.4,1 if self.pressed else [0,0,0,0]    
                RoundedRectangle:
                    radius: [0,0,p.popup_radius, p.popup_radius]
                    pos: self.pos
                    size: self.size

<P_Normal@BasePopup>:
    l_cancel: 'Cancel'
    l_confirm: 'Confirm'
    canvas:
        Color:
            rgba: p.divider
        Rectangle:
            pos: self.x+ self.width/2, self.y
            size: 1,self.height
        Rectangle:
            pos: self.x, self.top
            size: self.width, 1
    FloatLayout:
        pos: root.pos
        pos_hint: None, None
        BaseButton:
            on_release:
                root.dismiss()
            title: root.l_cancel
            pos: root.pos
            size: root.width/2, root.width
            canvas:
                Clear
                Color:
                    rgba: p.translucent_white if self.pressed else [0,0,0,0]
                RoundedRectangle:
                    radius: [0,0,0,p.popup_radius]
                    pos: self.pos
                    size: self.size
        BaseButton:
            on_release:
                root.confirm()
            title: root.l_confirm
            pos: root.center_x, root.x
            size: root.width/2, root.width
            canvas:
                Clear
                Color:
                    rgba: p.translucent_white if self.pressed else [0,0,0,0]
                RoundedRectangle:
                    radius: [0,0,p.popup_radius,0]
                    pos: self.pos
                    size: self.size
# FILE -------------------------------------------------------------
<FileTab@TabbedPanelItem>:
    background_down: ''
    background_normal: 'Logos/Black.png'
    background_color: p.background
    canvas:
        Rectangle:
            source: 'Logos/FilesIcon.png'
            size: 100,100
            pos: 250, 0
        Color:
            rgba: p.accent if self.state == 'down' else [0, 0, 0, 0]
        Rectangle:
            size: self.width, 4
            pos: self.pos
    FC:
<FC>:
    filters: '*.gco', '*.gcode'
    rootpath: '/'
    id: fc
    multiselect: False
    canvas.before:         
        Color:
            rgba: p.background
        Rectangle:
            pos: 0,0
            size: p.screen_width, 924

<PrintPopup>:
    title: 'Print now'
    title_size: p.large_font
    size_hint: 0.8, 0.3
    
    FloatLayout:
        Label:
            text: root.prompt
            markup: True
            font_size: p.small_font
            text_size: root.width * 0.9, None
            size: self.texture_size
            size_hint: None, None
            pos_hint: {'x': 0.05, 'top': 0.85}

        
        Button:
            id: btn_cancel
            text: 'Cancel'
            size_hint: 0.3, 0.3
            pos_hint: {'x': 0.25, 'y': 0.1}
            on_release: root.dismiss()
        Button:
            text: 'Start'
            size_hint: btn_cancel.size_hint
            pos_hint: {'x': 0.6, 'y': 0.1}
            on_release: root.confirm()




# SETTING ----------------------------------------------------------
<SettingTab@TabbedPanelItem>:
    background_down: '' 
    background_normal: 'Logos/Black.png'
    background_color: p.background
    canvas:
        Rectangle:
            source: 'Logos/SettingsIcon.png'
            size: 100, 100
            pos: 450, 0
        Color:
            rgba: p.accent if self.state == 'down' else [0, 0, 0, 0]
        Rectangle:
            size: self.width, 4
            pos: self.pos


    ScreenManager:
        name: 'SettingScreenManager'
        SettingScreen:
        WifiScreen:
        
<SettingScreen@Screen>:
    name: 'SettingScreen'
    ScrollView:
        canvas.before:
            Color:
                rgba: p.background
            Rectangle:
                pos: self.pos
                size: self.size
        BoxLayout:
            canvas:
                Color:
                    rgba: p.background #set Background colour for settings
                Rectangle:
                    size: self.size
                    pos: self.pos
            orientation:'vertical'
            height: self.minimum_height
            pos: 0, root.height - self.height
            size_hint_y: None

            SI_Switch:
                title: "Light"
            SI_Switch:
                title: "Calibrate for every printjob"
            SI_ValueSlider:
                title: "Max. printhead Acceleration" 
                value: '777'
                Button:
                    pos_hint: {'x':0, 'y':0}
                    background_normal: 'Logos/Transparent.png'
                    background_down: ''
                    background_color: p.translucent_white
                    on_release: Factory.ValuePopup().open()
            SI_Wifi:
                title: "Wifi"
                Button:
                    pos_hint: {'x':0, 'y':0}
                    background_normal: 'Logos/Transparent.png'
                    background_down: ''
                    background_color: 0, 0, 0, 0
                    on_press:
                        root.manager.transition.direction = 'left'
                        root.manager.current = 'WifiScreen'
            SI_PowerMenu:
                title: "Shutdown..."

<WifiScreen>:
    name: 'WifiScreen'
    BoxLayout:
        canvas:
            Color:
                rgba: p.background
            Rectangle:
                size: self.size
                pos: self.pos
        orientation:'vertical'
        size_hint: 1, 1
        
        SetItem:
            id: wifi_back
            Button:
                canvas:
                    Rectangle:
                        source: 'Logos/BackButton.png'
                        size: 70, 70
                        pos: 30, self.y+20
                background_normal: 'Logos/Transparent.png'
                background_down: ''
                background_color: p.translucent_white
                pos_hint: {'x':0, 'y': 0}
                size_hint_x: None
                width: 110
                on_press:
                    root.manager.transition.direction = 'right'
                    root.manager.current = 'SettingScreen'
            Label:
                text: "Wifi"
                font_size: p.large_font
                text_size: self.size
                size_hint: 1, 1
                pos_hint: {'x': 0, 'y': 0}
                valign: 'middle'
                halign: 'center'
        ScrollView:
            do_scroll_x: False
            canvas.before:
                Color:
                    rgba: p.background
                Rectangle:
                    pos: self.pos
                    size: self.size
            BoxLayout:
                canvas:
                    Color:
                        rgba: p.background
                    Rectangle:
                        pos: self.pos
                        size: self.size
                id: wifi_box
                orientation: 'vertical'
                height: self.minimum_height
                size_hint_y: None
                
            
<SetItem>:
    size_hint_y: None
    height: 110
    width: p.screen_width
    title: ''
    Label:
        id: switch_id
        text: root.title
        font_size: p.normal_font
        text_size: self.size
        size: root.size
        valign: 'middle'
        pos: root.pos
        padding_x: p.padding
    SI_Divider:
        pos_hint: {'x': 0, 'y': 0}

<SI_Divider@Widget>:
    size_hint_y: None
    height: 1
    width: p.screen_width
    canvas:
        Color:
            rgba: p.divider
        Rectangle:
            pos: self.x+15, self.y
            size: self.width -30, 1

<SI_Switch@SetItem>:
    Switch:
        id: knopf
        size_hint: None, None
        pos_hint: {'center_y': 0.5}
        right: p.screen_width-p.padding

<SI_ValueSlider>:
    value: ''
    Label:
        id: value
        text: root.value
        font_size: p.normal_font
        text_size: self.size
        color: p.light_gray
        size: 200, root.height
        size_hint: None, None
        valign: 'middle'
        halign: 'right'
        y: root.y
        right: p.screen_width
        padding_x: p.padding

<SI_Wifi>:
    Label:
        id: current_wifi
        text: '[current]'
        font_size: p.normal_font        
        text_size: self.size
        color: p.light_gray
        size: 200, root.height
        size_hint: None, None
        valign: 'middle'
        halign: 'right'
        y: root.y
        right: p.screen_width
        padding_x: p.padding




<SI_WifiNetwork>:
    Label:
        text: root.ssid
        font_size: p.normal_font
        text_size: self.size
        color: p.light_gray
        size: 200, root.height
        size_hint: None, None
        valign: 'middle'
        halign: 'right'
        y: root.y
        right: p.screen_width
        padding_x: p.padding

<ValuePopup@Popup>:
    auto_dismiss: True  
    size_hint: 0.8,0.5
    background: 'Logos/Transparent.png'

    canvas:
        Color:
            rgba: p.medium_light_gray
        RoundedRectangle:
            size: self.size
            pos: self.pos
            radius: [p.radius]
                
    


<PasswordPopup>:
    title_size: p.large_font
    title_align: 'center'
    background_color: 0,0,0,0.4 #reduces background darkening from 0.7
    size_hint: 0.67, 0.3
    pos_hint: {'center_y': 0.6}
    txt_input: pwd_input

    
    FloatLayout:
        Label:
            text: 'Password'
            font_size: p.normal_font
            size: self.texture_size
            size_hint: None, None
            pos_hint: {'x': 0.1, 'y': 0.75}
        TextInput:
            id: pwd_input
            multiline: False
            password: True
            height: self.minimum_height
            size_hint: 0.7, None
            pos_hint: {'x': 0.1, 'top': 0.73}
        ToggleButton:
            text: 'show'
            on_press: 
                if self.state == 'down': pwd_input.password = False
                elif self.state == 'normal': pwd_input.password = True
            on_release:
                pwd_input.focus = True
            height: pwd_input.height
            size_hint: 0.1, None
            pos_hint: {'x': 0.8, 'top': 0.73}
        Button:
            id: btn_cancel
            text: 'Cancel'
            size_hint: 0.2, 0.2
            pos_hint: {'x': 0.48, 'y': 0.1}
            on_release: root.dismiss()
        Button:
            text: 'Confirm'
            size_hint: btn_cancel.size_hint
            pos_hint: {'x': 0.7, 'y': 0.1}
            on_release: root.connect()

<PowerPopup>:
    title: "Shutdown"
    title_size: p.large_font
    size_hint: 0.8, 0.5
    
    FloatLayout:
        Button:
            id: btn_poweroff
            text: "Shutdown"
            size_hint: 0.25, None
            height: self.width
            pos_hint: {'x': 0.2, 'y': 0.5}
            on_release: root.poweroff()
        Button:
            id: btn_reboot
            text: "Reboot"
            size_hint: btn_poweroff.size_hint
            height: btn_poweroff.height
            pos_hint: {'x': 0.55, 'y': 0.5}
            on_release: root.reboot()
        Button:
            id: btn_cancel
            text: "Cancel"
            size_hint: 0.2, 0.1
            pos_hint: {'x': 0.7, 'y': 0.1}
            on_release: root.dismiss()                  
   
<Background@Widget>:
    canvas.before:
        Color:
            rgba: p.background
        Rectangle:
            pos: self.pos
            size: self.size
        
<TabbedPanelStrip>:
    canvas:
        Color:
            rgba: (0, 0, 0, 1) # black colour of the strip behind all 3 tab buttons
        Rectangle:
            size: self.size
            pos: self.pos

<StripLayout>: #a child of Gridlayout which is used by tabbedpanel, this disables padding
    padding: [0,0,0,0]
<|MERGE_RESOLUTION|>--- conflicted
+++ resolved
@@ -191,37 +191,17 @@
             point_radius: 10
             x: p.padding
             top: root.height-p.padding
-<<<<<<< HEAD
             activated: False
-            canvas:
-                Color:
-                    rgba: p.light_gray if self.activated else p.button
-                RoundedRectangle:
-                    size: self.size
-                    pos: self.pos
-                    radius: [p.radius]
-                Color:
-                    rgba: 1,1,1,1
-                Ellipse:
-                    size: self.point_radius*2,self.point_radius*2
-                    pos: self.point_pos[0]+self.pos[0], self.point_pos[1]+self.pos[1]
-=======
+
         Label:
             id: xy_display
             size: self.texture_size
             size_hint: None, None
             x: xy_field.x
             y: xy_field.y - self.height
-            color: p.light_gray
-            font_size: p.extra_small_font
+            color: p.divider
+            font_size: p.small_font
             text: xy_field.display
-
-<PrintingScreen@Screen>:
-    name: "printingscreen"
-    Label:
-        id:l
-        text: "PrintingScreen"
->>>>>>> e02eb180
 
 
 <BaseButton>:
