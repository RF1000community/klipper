large_font = 30
normal_font = 20
small_font = 17
extra_small_font = 14
screen_width = 600
screen_height = 1024
side_padding = 48
side_padding_hint = side_padding/screen_width
radius = 5



background = [0.1,0.1,0.1,1]
medium_gray = [0.2,0.2,0.2,1]
medium_light_gray = [0.35,0.35,0.35,1]
light_gray = [0.7,0.7,0.7,1]
translucent_white = 1,1,1,0.1
<<<<<<< HEAD
red = 0.9,0,0,1
=======
accent = [0.2, 0.71, 0.9, 1]
red = 0.8,0,0,1
>>>>>>> 0055126b


# The default directory of the filechooser
fc_starting_path = '~/'


#Kivy Guide
#LABELS: try setting hints to None if it does shit e.g. setting size doesnt work
    # size: outer dimensions of the label widget, available space, can be set to texture_size to show everything 
    # text_size: can be set to limit texture size e.g. cut off text, can be set to size to show all that fits, 
    # texture_size: size of the actual text not cut off(outer dimensions), can set font_size
    # always size_hint: None, None when setting size: needed
# in canvas: e.g. self.*** acceses the 'parent' widget of the canvas, unlike in other child Instances like Label:
# pos: coordinates are always relative to the innermost Layout, not Widget you are in
# Widgets: always define size first then pos at least when using top or right.. x:<|MERGE_RESOLUTION|>--- conflicted
+++ resolved
@@ -1,26 +1,26 @@
-large_font = 30
+large_font = 34
 normal_font = 20
 small_font = 17
 extra_small_font = 14
 screen_width = 600
 screen_height = 1024
-side_padding = 48
-side_padding_hint = side_padding/screen_width
+padding = 50
+padding_hint = padding/screen_width
 radius = 5
+popup_radius = 12
 
 
 
 background = [0.1,0.1,0.1,1]
+popup = 0.15,0.15,0.15,1
+divider = 1,1,1,0.2
+button = 1,1,1,0.1
 medium_gray = [0.2,0.2,0.2,1]
 medium_light_gray = [0.35,0.35,0.35,1]
 light_gray = [0.7,0.7,0.7,1]
 translucent_white = 1,1,1,0.1
-<<<<<<< HEAD
+accent = [0.2, 0.71, 0.9, 1]
 red = 0.9,0,0,1
-=======
-accent = [0.2, 0.71, 0.9, 1]
-red = 0.8,0,0,1
->>>>>>> 0055126b
 
 
 # The default directory of the filechooser
