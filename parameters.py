--- conflicted
+++ resolved
@@ -26,12 +26,8 @@
         - btn_width\
         - progress_bar_height\
         - tab_height)\
-<<<<<<< HEAD
         /float(7)#remaining space has to contain 9* padding and 1* hpadding
-=======
-        /float(9+1.5)#remaining space has to contain 9* padding and 1* hpadding
 int_pad = int(padding)
->>>>>>> fdba1a40
 home_col_height = padding+btn_height
 padding_hint = padding/screen_width
 h_padding = padding
