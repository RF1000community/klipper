# coding: utf-8
import logging

from kivy.app import App
from kivy.clock import Clock
from kivy.properties import ListProperty, NumericProperty, StringProperty
from kivy.uix.widget import Widget

from elements import *
import parameters as p


class XyField(Widget):

    pressed = BooleanProperty(False)
    enabled = BooleanProperty(False)

    def __init__(self, **kwargs):
        super(XyField, self).__init__(**kwargs)
        self.point_radius = 10
        self.app = App.get_running_app()
        self.printer_dimensions = (self.app.pos_max['x'] - self.app.pos_min['x'],
                                   self.app.pos_max['y'] - self.app.pos_min['y'])
        self.app.bind(pos=self.update_with_mm)
        Clock.schedule_once(self.init_drawing, 0)

    def init_drawing(self, dt):
        #Calculate bounds of actual field
        self.origin = [self.x+self.point_radius, self.y+self.point_radius]
        self.limits = [self.right-self.point_radius, self.top-self.point_radius]
        self.px = self.origin

    def on_touch_down(self, touch):
        if self.collide_point(*touch.pos) and self.enabled:
            touch.grab(self)
            self.update_with_px(touch.pos)
            self.pressed = True
            return True
        return False

    def on_touch_move(self, touch):
        if touch.grab_current is self:
            self.update_with_px(touch.pos)
            return True
        return False

    def on_touch_up(self, touch):
        if touch.grab_current is self:
            touch.ungrab(self)
            self.update_with_px(touch.pos)
            self.app.send_pos(x=self.mm[0], y=self.mm[1], speed=40)
            self.pressed = False
            return True
        return False

    def update_with_px(self, px_input):
        if self.enabled:
            px_input = (int(px_input[0]), int(px_input[1]))
            self.px = self.apply_bounds(px_input[0], px_input[1])
            self.set_mm_with_px(self.px)

    def update_with_mm(self, instance=None, mm=[0,0,0]):
        self.set_px_with_mm(mm)
        self.mm = mm[:3]

    def apply_bounds(self, x, y):
        if x < self.origin[0]:
            x = self.origin[0]
        elif x > self.limits[0]:
            x = self.limits[0]

        if y < self.origin[1]:
            y = self.origin[1]
        elif y > self.limits[1]:
            y = self.limits[1]
        return [x, y]

    def set_mm_with_px(self, px):
        ratio_x = float(px[0] - self.origin[0]) / (self.limits[0] - self.origin[0])
        ratio_y = float(px[1] - self.origin[1]) / (self.limits[1] - self.origin[1])

        self.mm[0] = self.printer_dimensions[0] * ratio_x
        self.mm[1] = self.printer_dimensions[1] * ratio_y

    def set_px_with_mm(self, mm):
        self.px = [(self.limits[0] - self.origin[0]) * float(mm[0]) / self.printer_dimensions[0] + self.origin[0],
                   (self.limits[1] - self.origin[1]) * float(mm[1]) / self.printer_dimensions[1] + self.origin[1]]


class TempSlider(UltraSlider):
    tool_id = StringProperty()

    def __init__(self, **kwargs):
        self.btn_last_active = None
        self.initialized = False
        super(UltraSlider, self).__init__(**kwargs)
        Clock.schedule_once(self.init_drawing, 0)

    def init_drawing(self, dt=None):
        app = App.get_running_app()
        app.get_temp()
        fil_man = app.filament_manager

        self.buttons = [[0, 0, "Off", None]] #[value, pos_offset, text, instance]
        if self.tool_id == 'B':
            self.val_min = 30
            self.val_max = 140
            if fil_man:
                loadeds = fil_man.loaded_materials
                for loaded in loadeds:
                    if loaded:
                        material_type = fil_man.get_material_info(
                                loaded[0], "./m:metadata/m:name/m:material")
                        bed_temp = fil_man.get_material_info(loaded[0],
                                "./m:settings/m:setting[@key='heated bed temperature']")
                        if bed_temp:
                            self.buttons.append([int(bed_temp), 0, material_type, None])
            else: # show some generic temperatures
                self.buttons = [
                    [0,0,"Off",None],
                    [60,0,"PLA",None],
                    [90,0,"PETG",None],
                    [110,0,"ABS",None]]
        else:
            self.val_min = 40
            self.val_max = 280
            if fil_man:
                extruder_idx = str(self.tool_id[-1])
                loaded = None
                if len(fil_man.loaded_materials) > extruder_idx:
                    loaded = fil_man.loaded_materials[extruder_idx]
                if loaded:
                    material_type = fil_man.get_material_info(
                            loaded[0], "./m:metadata/m:name/m:material")
                    ext_temp = fil_man.get_material_info(loaded[0],
                            "./m:settings/m:setting[@key='print temperature']")
                    if ext_temp:
                        self.buttons.append([int(ext_temp), 0, material_type, None])
            else: 
                self.buttons = [
                    [0,14,"Off",None],
                    [70,0,"PLA\ncold pull",None],
                    [90,-68/2,"ABS/PETG\ncold pull",None],
                    [210,68/2,"PLA",None],
                    [230,0,"PETG",None],
                    [250,-68/2,"ABS",None]]
        self.px_max = self.right - p.padding
        self.px_min = self.x + p.padding
        self.px_width = self.px_max - self.px_min
        self.px = self.get_px_from_val(self.val)
        self.disp = self.get_disp_from_val(self.val)
        for b in self.buttons:
            b[3] = BtnSlider(y=self.y, px=self.get_px_from_val(b[0]), 
                              val=b[0], offset=b[1], s_title=b[2])
            b[3].bind(on_press=self.on_button)
            self.add_widget(b[3])
        self.highlight_button()
        self.initialized = True

    def get_val_from_px(self, x):
        v = int(((x-self.px_min)/self.px_width)*(self.val_max-self.val_min)+self.val_min)
        for b in self.buttons:
            if v >= b[0]-2 and v <= b[0]+2:
                v = b[0]
                self.px = self.get_px_from_val(v)
                break
        if v <= self.val_min + 2:
            v = 0
        return v

    def get_disp_from_val(self, val):
        if self.val == 0:
            s = "Off"
        else:
            s = "{}°C".format(self.val)
        return s

    def get_px_from_val(self, val):
        x = (float(val-self.val_min)/float(self.val_max-self.val_min))*self.px_width+self.px_min	
        if x < self.px_min: x = self.px_min	
        return x

class BtnTriple(Widget):
    filament_color = ListProperty([0,0,0,0])
    filament_amount = NumericProperty(0)
    title = StringProperty()
    tool_id = StringProperty()
    extruder_id = StringProperty()
    is_loaded = BooleanProperty()
    def __init__(self, **kwargs):
        self.app = App.get_running_app()
        self.guid = None
        self.app.bind(printer_objects_available=self.update_material)
        super(BtnTriple, self).__init__(**kwargs)

    def update_material(self, instance=None, value=None, dt=None):
        if not self.tool_id: # kv ui not initialized yet
            Clock.schedule_once(self.update_material, 0)
            logging.info("printer objects available before UI")
            return
        self.fil_man = self.app.filament_manager
        extruder_idx = int(self.tool_id[-1])
        loaded = None
        if len(self.fil_man.loaded_material['loaded']) > extruder_idx:
            loaded = self.fil_man.loaded_material['loaded'][extruder_idx]

        if loaded:
            material_type = self.fil_man.get_material_info(guid=loaded[0], tags=['metadata','name','material'])
            brand = self.fil_man.get_material_info(guid=loaded[0], tags=['metadata', 'name', 'brand'])
            hex_color = self.fil_man.get_material_info(guid=loaded[0], tags=['metadata','color_code'])
            self.is_loaded = True
            self.title = "Unload {:3.0f}g\n{} {}".format(loaded[1]*1000, brand, material_type)
            self.filament_color = calculate_filament_color(hex_to_rgb(hex_color)) + [1]
            self.filament_amount = loaded[1]
        else:
            self.is_loaded = False
            self.title = "Load Material"
            self.filament_color = (0,0,0,0)
            self.guid = None

class FilamentChooserPopup(BasePopup):
    tab_2 = BooleanProperty(False)
    def __init__(self, extruder_id, **kwargs):
        self.app = App.get_running_app()
        self.fil_man = self.app.filament_manager
        self.extruder_id = extruder_id
        self.show_less = [True, True, True]
        self.sel = [None, None, None, None] # selected [type, manufacturer, color, guid]
        self.sel_2 = None # selected (amount, idx, guid)

        self.options = [[], [], []]
        super(FilamentChooserPopup, self).__init__(**kwargs)
        Clock.schedule_once(self.draw_options, 0)

    def draw_options(self, dt=None):
        self.options = [[], [], []]
        self.sel[3] = None
        self.ids.option_stack.clear_widgets()
        self.ids.btn_confirm.text = "Select"
        self.ids.btn_confirm.enabled = False
        # Calculate options to draw based on selection
        if not self.tab_2:
            # get material library from filament manager as type-manufacturer-color tree of dicts
            tmc = self.fil_man.tmc_to_guid

            # always show types
            self.options = [[Option(self, level=0, text=t, selected=(t==self.sel[0])) 
                           for t in tmc.keys()], [], []] 
            if self.sel[0]:
                # type is selected, show manufacturers
                # autoselect if there's only one manufacturer, or 'Generic' and none is selected
                manufacturers = tmc[self.sel[0]].keys()
                if len(manufacturers) == 1:
                    self.sel[1] = manufacturers[0]
                elif self.sel[1] is None and 'Generic' in manufacturers:
                    self.sel[1] = 'Generic'
                self.options[1] = [Option(self, level=1, text=m, color=p.light_gray,
                                  font_size=p.small_font, selected=(m==self.sel[1]))
                                  for m in manufacturers]
                if self.sel[1]:
                    # type and manufacturer is selected, show colors
                    # autoselect if there's only one color
                    colors = tmc[self.sel[0]][self.sel[1]].keys()
                    if len(colors) == 1:
                        self.sel[2] = colors[0]
                    self.options[2] = [Option(self, level=2, hex_color=c, selected=(c==self.sel[2])) 
                                      for c in colors]
                    if self.sel[2]:
                        # type and manufacturer and color is selected, we have a material guid
                        self.sel[3] = tmc[self.sel[0]][self.sel[1]][self.sel[2]]
                        self.ids.btn_confirm.text = "Select {} {}".format(self.sel[1], self.sel[0])
                        self.ids.btn_confirm.enabled = True
                        logging.info("material selected{}".format(self.sel[3]))

            # sort types by how many manufactures make them
            # tmc[option.text] is the dict of manufacturers for the selected type (e.g. for PLA)
            self.options[0].sort(key = lambda option: len(tmc[option.text]), reverse=True)
            # sort manufacturers alphabetically, "Generic" always first
            self.options[1].sort(key = lambda option: option.text.lower() if option.text!='Generic' else '\t')

            # now draw generated options
            for i in range(len(self.options)):
                max_amount = (15 if i == 0 else 10)
                if len(self.options[i]) < max_amount or not self.show_less[i]:
                    for option in self.options[i]:
                        self.ids.option_stack.add_widget(option)
                    if len(self.options) > i+1:
                        self.ids.option_stack.add_widget(OptionDivider(self, level=i))
                else: # hidden options
                    for option in self.options[i][:max_amount]:
                        self.ids.option_stack.add_widget(option)
                    if self.options[i]: # draw the show_more divider even if next group is empty
                        self.ids.option_stack.add_widget(OptionDivider(self, level=i, height=0))
                self.ids.btn_confirm.text = "Select"

        else:   
<<<<<<< HEAD
            materials = self.fil_man.loaded_material['unloaded']
            for i, guid, amount in enumerate(materials):
                option = Option(
                    self, guid=guid, selected=(self.sel_2[1]==i),
                    amount=amount, loaded_idx=i,
                    text=self.fil_man.get_material_info(guid=guid, tags=['metadata','name','brand'])
                        +self.fil_man.get_material_info(guid=guid, tags=['metadata', 'name', 'material']))
=======
            materials = self.fil_man.unloaded_materials
            for guid, amount in materials:
                option = Option(self, guid=guid, selected=(self.selected_my==guid), 
                    amount=amount, ext=self.fil_man.get_material_info(guid, "./"))
>>>>>>> 6702ecf6
                self.options[0].append(option)
                self.ids.option_stack.add_widget(option)
            if self.sel_2:
                self.ids.btn_confirm.text = "Select"
                self.ids.btn_confirm.enabled = True

    def on_tab_2(self, instance, tab):
        self.draw_options()

    def do_selection(self, option):
        if self.tab_2:
            self.sel_2 =(option.amount, option.loaded_idx, option.guid)
        else:
            self.sel[option.level] = option.text or option.hex_color
            for i in range(len(self.sel)):
                if i > option.level:
                    self.sel[i] = None
        self.draw_options()

    def confirm(self):
        self.dismiss()
        if tab_2:
            FilamentPopup(self.extruder_id).open()

class Option(BaseButton):
    selected = BooleanProperty(False)
    def __init__(self, filamentchooser, selected, hex_color=None, amount=1, loaded_idx=None, 
                level=0, guid=None, font_size=p.normal_font-2, color=(1,1,1,1), **kwargs):
        self.selected = selected
        self.filamentchooser = filamentchooser
        self.option_color = (0,0,0,0)
        self.amount = amount
        self.level = level
        self.hex_color = hex_color
        self.guid = guid
        if hex_color is not None:
            self.option_color = calculate_filament_color(hex_to_rgb(hex_color)) + [1]
        super(Option, self).__init__(**kwargs)
        self.multiline = True
        self.max_lines = 2
        self.shorten_from = 'right'
        self.font_size = font_size
        self.color = color

    def on_press(self, **kwargs):
        self.selected = True
        self.filamentchooser.do_selection(self)

class OptionDivider(BaseButton):
    def __init__(self, filamentchooser, level, **kwargs):
        self.level = level
        self.filamentchooser = filamentchooser
        super(OptionDivider, self).__init__(**kwargs)

    def on_touch_down(self, touch):
        # Add selection on touch down
        if touch.pos[1] > self.y and touch.pos[1] < self.y + self.actual_height:
            self.filamentchooser.show_less[self.level] = not self.filamentchooser.show_less[self.level]
            self.filamentchooser.draw_options()
            return True
        if super(OptionDivider, self).on_touch_down(touch):
            return True
        return False

class FilamentPopup(BasePopup): 
    """ this shows either a new material by guid, a loaded material (amount, idx, guid)
        or if none given the currently loaded material by extruder_id """
    def __init__(self, extruder_id, guid=None, loaded_material=None, **kwargs):
        self.extruder_id = extruder_id
        # self.filament_type = filament_type
        # self.manufacturer = manufacturer
        # self.amount = amount
        super(FilamentPopup, self).__init__(**kwargs)

class FilamentAmountSlider(UltraSlider):
    filament_color = ListProperty([0,0,0,0])
    def __init__(self, **kwargs):
<<<<<<< HEAD
        self.val_min = 0
        self.val_max = 0
        self.unit = "g"
        self.roundto = 0
        super(FilamentAmountSlider, self).__init__(**kwargs)

    # def init_drawing(self, dt):
    #     self.px_max = self.right - p.padding
    #     self.px_min = self.x + p.padding
    #     self.px_width = self.px_max - self.px_min
    #     self.px = self.get_px_from_val(self.val)
    #     self.disp = self.get_disp_from_val(self.val)
    #     for b in self.buttons:
    #         b[3] = BtnSlider(y=self.y, px=self.get_px_from_val(b[0]), 
    #                           val=b[0], offset=b[1],  s_title=b[2])
    #         b[3].bind(on_press=self.on_button)
    #         self.add_widget(b[3])
    #     self.highlight_button()
    #     self.initialized = True

    def on_touch_down(self, touch):
        if self.initialized\
        and touch.pos[0] > self.px_min - 30 and touch.pos[0] < self.px_max + 30\
        and touch.pos[1] > self.y - 18 and touch.pos[1] < self.top + 18:
            self.pressed = True
            touch.grab(self)
            x = self.apply_bounds(touch.pos[0])
            self.val = self.get_val_from_px(x)
            self.disp = self.get_disp_from_val(self.val)
            if self.btn_last_active is not None: self.btn_last_active[3].active = False
            self.changed = True
            return True
        return super(UltraSlider, self).on_touch_down(touch)








=======
        self.app = App.get_running_app()
        self.guid = None
        self.app.bind(printer_objects_available=self.update_material)
        super(BtnTriple, self).__init__(**kwargs)
    
    def update_material(self, instance=None, value=None, dt=None):
        if not self.tool_id: # kv ui not initialized yet
            Clock.schedule_once(self.update_material, 0)
            logging.info("printer objects available before UI")
            return
        self.fil_man = self.app.filament_manager
        extruder_idx = int(self.tool_id[-1])
        loaded = None
        if len(self.fil_man.loaded_materials) > extruder_idx:
            loaded = self.fil_man.loaded_materials[extruder_idx]

        if loaded:
            material_type = self.fil_man.get_material_info(loaded[0], "./m:metadata/m:name/m:material")
            brand = self.fil_man.get_material_info(loaded[0], "./m:metadata/m:name/m:brand")
            hex_color = self.fil_man.get_material_info(loaded[0], "./m:metadata/m:color_code")
            self.is_loaded = True
            self.title = "Unload {:3.0f}g\n{} {}".format(loaded[1]*1000, brand, material_type)
            self.filament_color = calculate_filament_color(hex_to_rgb(hex_color)) + [1]
            self.filament_amount = loaded[1]
        else:
            self.is_loaded = False
            self.title = "Load Material"
            self.filament_color = (0,0,0,0)
            self.guid = None
>>>>>>> 6702ecf6

def calculate_filament_color(filament_color):
    """ Calculate filament color thats not to light for text. 
        Also the lightness of an rgb color.
        This is equal to the average between the minimum and
        maximum value."""
    #lightness = 0.5*(max(filament_color) + min(filament_color))
    return [c*0.6 for c in filament_color]


def hex_to_rgb(h):
    """"Converts hex color to rgba float format"""
    return [int(h[i:i + 2], 16) / 255. for i in (1, 3, 5)]<|MERGE_RESOLUTION|>--- conflicted
+++ resolved
@@ -186,7 +186,6 @@
     title = StringProperty()
     tool_id = StringProperty()
     extruder_id = StringProperty()
-    is_loaded = BooleanProperty()
     def __init__(self, **kwargs):
         self.app = App.get_running_app()
         self.guid = None
@@ -201,19 +200,18 @@
         self.fil_man = self.app.filament_manager
         extruder_idx = int(self.tool_id[-1])
         loaded = None
-        if len(self.fil_man.loaded_material['loaded']) > extruder_idx:
-            loaded = self.fil_man.loaded_material['loaded'][extruder_idx]
+        if len(self.fil_man.loaded_materials) > extruder_idx:
+            loaded = self.fil_man.loaded_materials[extruder_idx]
 
         if loaded:
-            material_type = self.fil_man.get_material_info(guid=loaded[0], tags=['metadata','name','material'])
-            brand = self.fil_man.get_material_info(guid=loaded[0], tags=['metadata', 'name', 'brand'])
-            hex_color = self.fil_man.get_material_info(guid=loaded[0], tags=['metadata','color_code'])
-            self.is_loaded = True
+            material_type = self.fil_man.get_material_info(loaded[0], "./m:metadata/m:name/m:material")
+            brand = self.fil_man.get_material_info(loaded[0], "./m:metadata/m:name/m:brand")
+            hex_color = self.fil_man.get_material_info(loaded[0], "./m:metadata/m:color_code")
+            self.guid = loaded[0]
             self.title = "Unload {:3.0f}g\n{} {}".format(loaded[1]*1000, brand, material_type)
             self.filament_color = calculate_filament_color(hex_to_rgb(hex_color)) + [1]
             self.filament_amount = loaded[1]
         else:
-            self.is_loaded = False
             self.title = "Load Material"
             self.filament_color = (0,0,0,0)
             self.guid = None
@@ -294,20 +292,13 @@
                 self.ids.btn_confirm.text = "Select"
 
         else:   
-<<<<<<< HEAD
-            materials = self.fil_man.loaded_material['unloaded']
+            materials = self.fil_man.unloaded_materials
             for i, guid, amount in enumerate(materials):
                 option = Option(
                     self, guid=guid, selected=(self.sel_2[1]==i),
-                    amount=amount, loaded_idx=i,
-                    text=self.fil_man.get_material_info(guid=guid, tags=['metadata','name','brand'])
-                        +self.fil_man.get_material_info(guid=guid, tags=['metadata', 'name', 'material']))
-=======
-            materials = self.fil_man.unloaded_materials
-            for guid, amount in materials:
-                option = Option(self, guid=guid, selected=(self.selected_my==guid), 
-                    amount=amount, ext=self.fil_man.get_material_info(guid, "./"))
->>>>>>> 6702ecf6
+                    amount=amount, loaded_idx=i, font_size=p.small_font,
+                    text=self.fil_man.get_material_info(guid, "./m:metadata/m:name/m:material") + " "
+                        +self.fil_man.get_material_info(guid, "./m:metadata/m:color_code"))
                 self.options[0].append(option)
                 self.ids.option_stack.add_widget(option)
             if self.sel_2:
@@ -328,9 +319,11 @@
         self.draw_options()
 
     def confirm(self):
+        if self.tab_2:
+            FilamentPopup(self.extruder_id, True, self.sel_2[2], unloaded_idx=self.sel_2[1], amount=sel[0]).open()
+        else:
+            FilamentPopup(self.extruder_id, True, self.sel[3]).open()
         self.dismiss()
-        if tab_2:
-            FilamentPopup(self.extruder_id).open()
 
 class Option(BaseButton):
     selected = BooleanProperty(False)
@@ -373,41 +366,50 @@
         return False
 
 class FilamentPopup(BasePopup): 
-    """ this shows either a new material by guid, a loaded material (amount, idx, guid)
-        or if none given the currently loaded material by extruder_id """
-    def __init__(self, extruder_id, guid=None, loaded_material=None, **kwargs):
+    """ this shows info either on a new material (by guid), a unloaded material (amount, idx, guid)
+        or if none given the currently loaded material (by extruder_id) """
+    amount = NumericProperty(1)
+    def __init__(self, extruder_id, do_load, guid, amount=1, unloaded_idx=None, **kwargs):
         self.extruder_id = extruder_id
-        # self.filament_type = filament_type
-        # self.manufacturer = manufacturer
-        # self.amount = amount
+        self.app = App.get_running_app()
+        self.fil_man = self.app.filament_manager
+        self.reactor = self.app.reactor
+        self.do_load = do_load # set wether the popup is for unloading or loading material
+        self.amount = amount
+        self.unloaded_idx = unloaded_idx
+        self.guid = guid
+        self.manufacturer = self.fil_man.get_material_info(guid, "./m:metadata/m:name/m:brand")
+        self.filament_type = self.fil_man.get_material_info(guid, "./m:metadata/m:name/m:material")
+        hex_color = self.fil_man.get_material_info(guid, "./m:metadata/m:color_code")
+        logging.info("guid color is {}".format(guid))
+        self.filament_color = calculate_filament_color(hex_to_rgb(hex_color)) + [1]
         super(FilamentPopup, self).__init__(**kwargs)
 
-class FilamentAmountSlider(UltraSlider):
+    def load(self):
+        def do_load(e):
+            self.fil_man.load(self.extruder_id, amount=self.amount, guid=self.guid, unloaded_idx=self.unloaded_idx)
+            #self.app.
+        self.reactor.register_async_callback(do_load)
+
+
+    def unload(self):
+        def do_unload(e):
+            self.fil_man.unload(self.extruder_id)
+        self.reactor.register_async_callback(do_unload)
+
+class FilamentSlider(UltraSlider):
     filament_color = ListProperty([0,0,0,0])
+    active = BooleanProperty(True)
     def __init__(self, **kwargs):
-<<<<<<< HEAD
         self.val_min = 0
-        self.val_max = 0
+        self.val_max = 2000
         self.unit = "g"
         self.roundto = 0
-        super(FilamentAmountSlider, self).__init__(**kwargs)
-
-    # def init_drawing(self, dt):
-    #     self.px_max = self.right - p.padding
-    #     self.px_min = self.x + p.padding
-    #     self.px_width = self.px_max - self.px_min
-    #     self.px = self.get_px_from_val(self.val)
-    #     self.disp = self.get_disp_from_val(self.val)
-    #     for b in self.buttons:
-    #         b[3] = BtnSlider(y=self.y, px=self.get_px_from_val(b[0]), 
-    #                           val=b[0], offset=b[1],  s_title=b[2])
-    #         b[3].bind(on_press=self.on_button)
-    #         self.add_widget(b[3])
-    #     self.highlight_button()
-    #     self.initialized = True
+        super(FilamentSlider, self).__init__(**kwargs)
 
     def on_touch_down(self, touch):
         if self.initialized\
+        and self.active\
         and touch.pos[0] > self.px_min - 30 and touch.pos[0] < self.px_max + 30\
         and touch.pos[1] > self.y - 18 and touch.pos[1] < self.top + 18:
             self.pressed = True
@@ -421,44 +423,6 @@
         return super(UltraSlider, self).on_touch_down(touch)
 
 
-
-
-
-
-
-
-=======
-        self.app = App.get_running_app()
-        self.guid = None
-        self.app.bind(printer_objects_available=self.update_material)
-        super(BtnTriple, self).__init__(**kwargs)
-    
-    def update_material(self, instance=None, value=None, dt=None):
-        if not self.tool_id: # kv ui not initialized yet
-            Clock.schedule_once(self.update_material, 0)
-            logging.info("printer objects available before UI")
-            return
-        self.fil_man = self.app.filament_manager
-        extruder_idx = int(self.tool_id[-1])
-        loaded = None
-        if len(self.fil_man.loaded_materials) > extruder_idx:
-            loaded = self.fil_man.loaded_materials[extruder_idx]
-
-        if loaded:
-            material_type = self.fil_man.get_material_info(loaded[0], "./m:metadata/m:name/m:material")
-            brand = self.fil_man.get_material_info(loaded[0], "./m:metadata/m:name/m:brand")
-            hex_color = self.fil_man.get_material_info(loaded[0], "./m:metadata/m:color_code")
-            self.is_loaded = True
-            self.title = "Unload {:3.0f}g\n{} {}".format(loaded[1]*1000, brand, material_type)
-            self.filament_color = calculate_filament_color(hex_to_rgb(hex_color)) + [1]
-            self.filament_amount = loaded[1]
-        else:
-            self.is_loaded = False
-            self.title = "Load Material"
-            self.filament_color = (0,0,0,0)
-            self.guid = None
->>>>>>> 6702ecf6
-
 def calculate_filament_color(filament_color):
     """ Calculate filament color thats not to light for text. 
         Also the lightness of an rgb color.
