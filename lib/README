--- conflicted
+++ resolved
@@ -54,17 +54,15 @@
   http://www.st.com/en/embedded-software/stm32cubef4.html
 version 1.24.0 (extracted 20190723).
 
-<<<<<<< HEAD
 The stm32h7 directory contains code from STMicroelectronics:
   https://www.st.com/en/embedded-software/stm32cubeh7.html
 version 1.7.0 (extracted 20200810).
-=======
+
 The rp2040 directory contains code from the pico sdk:
   https://github.com/raspberrypi/pico-sdk.git
 version 1.2.0 (bfcbefafc5d2a210551a4d9d80b4303d4ae0adf7). It has been
 modified so that it can build outside of the pico sdk. See
 rp2040.patch for the modifications.
->>>>>>> 60ff1e82
 
 The hub-ctrl directory contains code from:
   https://github.com/codazoda/hub-ctrl.c/
