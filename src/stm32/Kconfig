# Kconfig settings for STM32 processors

if MACH_STM32

config STM32_SELECT
    bool
    default y
    select HAVE_GPIO
    select HAVE_GPIO_ADC
    select HAVE_GPIO_I2C if ! MACH_STM32H7
    select HAVE_GPIO_SPI
    select HAVE_GPIO_BITBANGING
    select HAVE_STRICT_TIMING
    select HAVE_CHIPID
#TODO enable SPI

config BOARD_DIRECTORY
    string
    default "stm32"

choice
    prompt "Processor model"
    config MACH_STM32F103
        bool "STM32F103"
        select MACH_STM32F1
    config MACH_STM32F207
        bool "STM32F207"
        select MACH_STM32F2
    config MACH_STM32F405
        bool "STM32F405"
        select MACH_STM32F4
    config MACH_STM32F407
        bool "STM32F407"
        select MACH_STM32F4
    config MACH_STM32F446
        bool "STM32F446"
        select MACH_STM32F4
    config MACH_STM32F042
        bool "STM32F042"
        select MACH_STM32F0
    config MACH_STM32F070
        bool "STM32F070"
        select MACH_STM32F0
    config MACH_STM32H750
<<<<<<< HEAD
        bool "STM32H750"
=======
        bool "STM32H750 (revision V)"
>>>>>>> dde1475d
        select MACH_STM32H7
endchoice

config MACH_STM32F0
    bool
config MACH_STM32F1
    bool
config MACH_STM32F2
    bool
config MACH_STM32F4
    bool
config MACH_STM32H7
    bool
config HAVE_STM32_USBFS
    bool
    default y if MACH_STM32F103 || MACH_STM32F0
    default n
config HAVE_STM32_USBOTG
    bool
    default y if MACH_STM32F2 || MACH_STM32F4
    default n

config MCU
    string
    default "stm32f042x6" if MACH_STM32F042
    default "stm32f070xb" if MACH_STM32F070
    default "stm32f103xe" if MACH_STM32F103
    default "stm32f207xx" if MACH_STM32F207
    default "stm32f405xx" if MACH_STM32F405
    default "stm32f407xx" if MACH_STM32F407
    default "stm32f446xx" if MACH_STM32F446
    default "stm32h750xx" if MACH_STM32H750

config CLOCK_FREQ
    int
    default 48000000 if MACH_STM32F0
    default 64000000 if MACH_STM32F103 && STM32_CLOCK_REF_INTERNAL
    default 72000000 if MACH_STM32F103
    default 120000000 if MACH_STM32F207
    default 168000000 if MACH_STM32F405 || MACH_STM32F407
    default 180000000 if MACH_STM32F446
<<<<<<< HEAD
    default 400000000 if MACH_STM32H750
=======
    default 480000000 if MACH_STM32H750
>>>>>>> dde1475d

config FLASH_SIZE
    hex
    default 0x8000 if MACH_STM32F042
    default 0x20000 if MACH_STM32F070
    default 0x10000 if MACH_STM32F103 # Flash size of stm32f103x8 (64KiB)
    default 0x40000 if MACH_STM32F2
    default 0x80000 if MACH_STM32F4
    default 0x20000 if MACH_STM32H7 # Flash size of stm32h750 (128KiB)

config RAM_START
    hex
    default 0x20000000

config RAM_SIZE
    hex
    default 0x1800 if MACH_STM32F042
    default 0x4000 if MACH_STM32F070
    default 0x5000 if MACH_STM32F103 # Ram size of stm32f103x8 (20KiB)
    default 0x20000 if MACH_STM32F207
    default 0x20000 if MACH_STM32F4
<<<<<<< HEAD
    default 0x20000 if MACH_STM32H7 # TODO check if this correct, 864KiB is SRAM size, total is 1MB
=======
    default 0x20000 if MACH_STM32H7 # TODO find correct value, 864KiB is SRAM size, total is 1MB
>>>>>>> dde1475d

config STACK_SIZE
    int
    default 512

choice
    prompt "Bootloader offset" if MACH_STM32F207 || MACH_STM32F407 || MACH_STM32F405 || MACH_STM32F103 || MACH_STM32F070
    config STM32_FLASH_START_2000
        bool "8KiB bootloader (stm32duino)" if MACH_STM32F103 || MACH_STM32F070
    config STM32_FLASH_START_5000
        bool "20KiB bootloader" if MACH_STM32F103
    config STM32_FLASH_START_7000
        bool "28KiB bootloader" if MACH_STM32F103
    config STM32_FLASH_START_8800
        bool "34KiB bootloader (Chitu v6 Bootloader)" if MACH_STM32F103
    config STM32_FLASH_START_10000
        bool "64KiB bootloader (Alfawise)" if MACH_STM32F103
    config STM32_FLASH_START_800
        bool "2KiB bootloader (HID Bootloader)" if MACH_STM32F103

    config STM32_FLASH_START_8000
        bool "32KiB bootloader (SKR-PRO or TFT35-V3.0)" if MACH_STM32F207 || MACH_STM32F407
    config STM32_FLASH_START_4000
        bool "16KiB bootloader (HID Bootloader)" if MACH_STM32F207 || MACH_STM32F405 || MACH_STM32F407

    config STM32_FLASH_START_0000
        bool "No bootloader"
endchoice
config FLASH_START
    hex
    default 0x8000800 if STM32_FLASH_START_800
    default 0x8002000 if STM32_FLASH_START_2000
    default 0x8004000 if STM32_FLASH_START_4000
    default 0x8005000 if STM32_FLASH_START_5000
    default 0x8007000 if STM32_FLASH_START_7000
    default 0x8008000 if STM32_FLASH_START_8000
    default 0x8008800 if STM32_FLASH_START_8800
    default 0x8010000 if STM32_FLASH_START_10000
    default 0x8000000

config ARMCM_RAM_VECTORTABLE
    bool
    default y if MACH_STM32F0 && FLASH_START != 0x8000000
    default n

choice
    prompt "Clock Reference" if LOW_LEVEL_OPTIONS
    config STM32_CLOCK_REF_8M
        bool "8 MHz crystal"
    config STM32_CLOCK_REF_12M
        bool "12 MHz crystal"
    config STM32_CLOCK_REF_16M
        bool "16 MHz crystal"
    config STM32_CLOCK_REF_25M
        bool "25 MHz crystal"
    config STM32_CLOCK_REF_INTERNAL
        bool "Internal clock"
endchoice
config CLOCK_REF_FREQ
    int
    default 16000000 if STM32_CLOCK_REF_16M
    default 12000000 if STM32_CLOCK_REF_12M
    default 25000000 if STM32_CLOCK_REF_25M
    default 1 if STM32_CLOCK_REF_INTERNAL
    default 8000000

config USBSERIAL
    bool "Use USB for communication (instead of serial)"
    depends on HAVE_STM32_USBFS || HAVE_STM32_USBOTG
    default y

config CANSERIAL
    bool "Use CAN for communication (instead of serial)"
    depends on !USBSERIAL
    default n
config SERIAL_BAUD
    int "CAN bus speed" if LOW_LEVEL_OPTIONS && CANSERIAL
    default 500000 if CANSERIAL
choice
    depends on CANSERIAL
    prompt "CAN pins"
    config CAN_PINS_PA11_PA12
        bool "Pins PA11(rx) and PA12(tx)"
    config CAN_PINS_PB8_PB9
        bool "Pins PB8(rx) and PB9(tx)"
    config CAN_PINS_PI8_PH13
        bool "Pins PI8(rx) and PH13(tx)" if MACH_STM32F4
    config CAN_PINS_PB5_PB6
        bool "Pins PB5(rx) and PB6(tx)" if MACH_STM32F4
    config CAN_PINS_PB12_PB13
        bool "Pins PB12(rx) and PB13(tx)" if MACH_STM32F4
endchoice

config STM32F042_PIN_SWAP
    bool "Use PA9/PA10 for USB or CAN" if MACH_STM32F042
    depends on (USBSERIAL || CANSERIAL) && MACH_STM32F042
    default y if (USBSERIAL || CANSERIAL)
    default n
    help
        Remaps logical pins PA11/PA12 to physical PA9/PA10 on low pincount F042 devices.
config SERIAL
    depends on !USBSERIAL && !CANSERIAL
    bool
    default y
choice
    depends on SERIAL
    prompt "Serial Port" if LOW_LEVEL_OPTIONS
    help
        Select the serial device to use.
    config STM32_SERIAL_USART1
        bool "USART1"
    config STM32_SERIAL_USART2
        bool "USART2 (on PA3/PA2)"
    config STM32_SERIAL_USART2_ALT
        bool "USART2 (on PA15/PA14)" if MACH_STM32F0
    config STM32_SERIAL_USART3
        bool "USART3"
    config STM32_SERIAL_USART3_ALT
        bool "USART3 (on PD9/PD8)" if MACH_STM32F4
endchoice
config SERIAL_PORT
    int
    default 3 if STM32_SERIAL_USART3 || STM32_SERIAL_USART3_ALT
    default 2 if STM32_SERIAL_USART2 || STM32_SERIAL_USART2_ALT
    default 1

endif<|MERGE_RESOLUTION|>--- conflicted
+++ resolved
@@ -42,11 +42,7 @@
         bool "STM32F070"
         select MACH_STM32F0
     config MACH_STM32H750
-<<<<<<< HEAD
-        bool "STM32H750"
-=======
         bool "STM32H750 (revision V)"
->>>>>>> dde1475d
         select MACH_STM32H7
 endchoice
 
@@ -88,11 +84,7 @@
     default 120000000 if MACH_STM32F207
     default 168000000 if MACH_STM32F405 || MACH_STM32F407
     default 180000000 if MACH_STM32F446
-<<<<<<< HEAD
-    default 400000000 if MACH_STM32H750
-=======
     default 480000000 if MACH_STM32H750
->>>>>>> dde1475d
 
 config FLASH_SIZE
     hex
@@ -114,11 +106,7 @@
     default 0x5000 if MACH_STM32F103 # Ram size of stm32f103x8 (20KiB)
     default 0x20000 if MACH_STM32F207
     default 0x20000 if MACH_STM32F4
-<<<<<<< HEAD
-    default 0x20000 if MACH_STM32H7 # TODO check if this correct, 864KiB is SRAM size, total is 1MB
-=======
     default 0x20000 if MACH_STM32H7 # TODO find correct value, 864KiB is SRAM size, total is 1MB
->>>>>>> dde1475d
 
 config STACK_SIZE
     int
