--- conflicted
+++ resolved
@@ -96,11 +96,7 @@
     // Enable Debug Watchpoint and Trace (DWT) for its 32bit timer
     CoreDebug->DEMCR |= CoreDebug_DEMCR_TRCENA_Msk;
 #if CONFIG_MACH_STM32H7
-<<<<<<< HEAD
-    DWT->LAR = 0xC5ACCE55; // <-- added unlock access to DWT (ITM, etc.)registers
-=======
     DWT->LAR = 0xC5ACCE55; // unlock access to DWT registers
->>>>>>> dde1475d
 #endif
     DWT->CTRL |= DWT_CTRL_CYCCNTENA_Msk;
     DWT->CYCCNT = 0;
